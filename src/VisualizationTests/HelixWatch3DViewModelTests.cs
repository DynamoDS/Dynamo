--- conflicted
+++ resolved
@@ -1,15 +1,11 @@
 ﻿using System;
 using System.Collections.Generic;
-using System.Drawing;
-using System.Drawing.Imaging;
 using System.IO;
 using System.Linq;
-using System.Runtime.InteropServices;
 using System.Threading;
 using System.Windows;
 using System.Windows.Controls;
 using System.Windows.Input;
-using System.Windows.Media;
 using System.Windows.Media.Media3D;
 using System.Xml;
 using CoreNodeModels.Input;
@@ -20,7 +16,6 @@
 using Dynamo.Graph.Workspaces;
 using Dynamo.Models;
 using Dynamo.Scheduler;
-using Dynamo.Selection;
 using Dynamo.Tests;
 using Dynamo.UI;
 using Dynamo.Utilities;
@@ -38,6 +33,7 @@
 using Watch3DNodeModelsWpf;
 using Color = System.Windows.Media.Color;
 using GeometryModel3D = HelixToolkit.Wpf.SharpDX.GeometryModel3D;
+using Model3D = HelixToolkit.Wpf.SharpDX.Model3D;
 
 namespace WpfVisualizationTests
 {
@@ -49,7 +45,7 @@
     /// </summary>
     public class VisualizationTest : SystemTestBase
     {
-        protected IEnumerable<Element3D> BackgroundPreviewGeometry
+        protected IEnumerable<Model3D> BackgroundPreviewGeometry
         {
             get { return ((HelixWatch3DViewModel)ViewModel.BackgroundPreviewViewModel).SceneItems; }
         }
@@ -356,30 +352,6 @@
             Assert.AreEqual(BackgroundPreviewGeometry.NumberOfInvisiblePoints(), 0);
         }
 
-        [Test]
-        public void ColorCache_Updated_OnNode_Removed()
-        {
-            var model = ViewModel.Model;
-            OpenVisualizationTest("Display.ByGeometryColorPoints_Selection.dyn");
-            var ws = model.CurrentWorkspace;
-            RunCurrentModel();
-            DispatcherUtil.DoEvents();
-
-            Assert.True(BackgroundPreviewGeometry.HasNumberOfPointsCurvesAndMeshes(1547, 0, 0));
-            //should have 2 entires, one for each point node.
-            Assert.AreEqual(2,(ViewModel.BackgroundPreviewViewModel as HelixWatch3DViewModel).colorCache.Keys.Count);
-            //remove one of the points and assert cache has one less key
-            var redPtsNode = ws.Nodes.Where(x => x.Name == "red").FirstOrDefault();
-            var greenPtsNode = ws.Nodes.Where(x => x.Name == "green").FirstOrDefault();
-            ws.RemoveAndDisposeNode(redPtsNode);
-
-            //assert less points are drawn.
-            DispatcherUtil.DoEvents();
-            Assert.True(BackgroundPreviewGeometry.HasNumberOfPointsCurvesAndMeshes(1331, 0, 0));
-            Assert.AreEqual(1, (ViewModel.BackgroundPreviewViewModel as HelixWatch3DViewModel).colorCache.Keys.Count);
-
-        }
-
         #endregion
 
         #region workspace tests
@@ -597,13 +569,13 @@
 
             var homeColor = (Color)SharedDictionaryManager.DynamoColorsAndBrushesDictionary["WorkspaceBackgroundHome"];
 
-            Assert.AreEqual(BackgroundPreview.watch_view.BackgroundColor, homeColor);
+            Assert.AreEqual(BackgroundPreview.watch_view.BackgroundColor, homeColor.ToColor4());
 
             OpenVisualizationTest("Points.dyf");
 
             var customColor = (Color)SharedDictionaryManager.DynamoColorsAndBrushesDictionary["WorkspaceBackgroundCustom"];
 
-            Assert.AreEqual(BackgroundPreview.watch_view.BackgroundColor, customColor);
+            Assert.AreEqual(BackgroundPreview.watch_view.BackgroundColor, customColor.ToColor4());
         }
 
         [Test]
@@ -614,7 +586,7 @@
             var view = FindFirstWatch3DNodeView();
             var vm = view.ViewModel as HelixWatch3DNodeViewModel;
 
-            Assert.AreEqual(vm.SceneItems.Count(), 5);
+            Assert.AreEqual(vm.SceneItems.Count(), 3);
         }
 
         [Test]
@@ -632,9 +604,9 @@
             var connector = watch3DNode.InPorts[0].Connectors.First();
             watch3DNode.InPorts[0].Connectors.Remove(connector);
 
-            // Four items, the grid, the axes, direction light and the headlight will remain.
+            // Three items, the grid, the axes, and the light will remain.
             var view = FindFirstWatch3DNodeView();
-            Assert.AreEqual(4, ((HelixWatch3DViewModel)view.DataContext).Element3DDictionary.Count());
+            Assert.AreEqual(view.View.Items.Count, 3);
 
             var linesNode = ws.Nodes.First(n => n.GUID.ToString() == "7c1cecee-43ed-43b5-a4bb-5f71c50341b2");
 
@@ -646,8 +618,8 @@
             ViewModel.Model.ExecuteCommand(cmd1);
             ViewModel.Model.ExecuteCommand(cmd2);
 
-            // View contains 4 default items and a collection of lines from the node connected to the Watch3D node
-            Assert.AreEqual(5, ((HelixWatch3DViewModel)view.DataContext).Element3DDictionary.Count());
+            // View contains 3 default items and a collection of lines from the node connected to the Watch3D node
+            Assert.AreEqual(4, view.View.Items.Count);
         }
 
         [Test]
@@ -661,7 +633,7 @@
             // check if grid has not redraw
             Assert.IsTrue(bPreviewVm.Active, "Background has become inactive");
             Assert.IsFalse(bPreviewVm.IsGridVisible, "Background grid has not been hidden");
-            var grid = bPreviewVm.Element3DDictionary[HelixWatch3DViewModel.DefaultGridName];
+            var grid = bPreviewVm.Model3DDictionary[HelixWatch3DViewModel.DefaultGridName];
             Assert.AreEqual(Visibility.Hidden, grid.Visibility, "Background grid has not been hidden");
         }
 
@@ -676,7 +648,7 @@
             var bPreviewVm = ViewModel.BackgroundPreviewViewModel as HelixWatch3DViewModel;
             Assert.IsTrue(bPreviewVm.Active, "Background has become inactive");
             Assert.IsFalse(bPreviewVm.IsGridVisible, "Background grid has become visible");
-            var grid = bPreviewVm.Element3DDictionary[HelixWatch3DViewModel.DefaultGridName];
+            var grid = bPreviewVm.Model3DDictionary[HelixWatch3DViewModel.DefaultGridName];
             Assert.AreEqual(Visibility.Hidden, grid.Visibility, "Background grid has become visible");
         }
 
@@ -692,7 +664,7 @@
             var bPreviewVm = ViewModel.BackgroundPreviewViewModel as HelixWatch3DViewModel;
             Assert.IsTrue(bPreviewVm.Active, "Background has become inactive");
             Assert.IsTrue(bPreviewVm.IsGridVisible, "Background grid has not appeared");
-            var grid = bPreviewVm.Element3DDictionary[HelixWatch3DViewModel.DefaultGridName];
+            var grid = bPreviewVm.Model3DDictionary[HelixWatch3DViewModel.DefaultGridName];
             Assert.AreEqual(Visibility.Visible, grid.Visibility, "Background grid has not appeared");
         }
 
@@ -750,32 +722,6 @@
 
         [Test]
         public void Display_FrozenNode_HasTransparentMesh()
-<<<<<<< HEAD
-        {
-            OpenVisualizationTest("Display.ByGeometryColor.dyn");
-            RunCurrentModel();
-            Assert.AreEqual(5, BackgroundPreviewGeometry.Count());
-            DynamoCoreWpfTests.Utility.DispatcherUtil.DoEvents();
-            var dynGeometry = BackgroundPreviewGeometry.OfType<DynamoGeometryModel3D>();
-            //assert the material is the default material
-            Assert.IsTrue(dynGeometry.FirstOrDefault().Material == HelixWatch3DViewModel.WhiteMaterial);
-            // Freeze the ByGeometryColor node making the corresponding object have a frozen material.
-            Model.CurrentWorkspace.Nodes.Where(x => x.Name.Contains("ByGeometryColor")).FirstOrDefault().IsFrozen = true;
-            DynamoCoreWpfTests.Utility.DispatcherUtil.DoEvents();
-            Assert.IsTrue(dynGeometry.FirstOrDefault().Material == HelixWatch3DViewModel.FrozenMaterial);
-
-        }
-
-        [Test]
-        public void Display_ByGeometryColor_HasColoredMesh()
-        {
-            OpenVisualizationTest("Display.ByGeometryColor.dyn");
-            RunCurrentModel();
-
-            Assert.AreEqual(5, BackgroundPreviewGeometry.Count());
-            // Check if there is any vertices matching color "Color.ByARGB(255,255,0,255)
-            Assert.True(BackgroundPreviewGeometry.HasAnyMeshVerticesOfColor(new Color4(new Color3(1.0f, 0, 1.0f))));
-=======
         {
             OpenVisualizationTest("Display.ByGeometryColor.dyn");
             RunCurrentModel();
@@ -870,163 +816,22 @@
             Assert.AreEqual(1, geometry.TextInfo.Count);
             Assert.AreEqual("[0,0,1]", geometry.TextInfo[0].Text);
         }
->>>>>>> 85a183ed
-
-            // These checks are more specific to this test
-            // Expecting 36 color definitions for vertices in the Dynamo Geometry
-            var dynGeometry = BackgroundPreviewGeometry.OfType<DynamoGeometryModel3D>().FirstOrDefault();
-            var numberOfColors = dynGeometry.Geometry.Colors.Count;
-            Assert.AreEqual(36, numberOfColors);
-
-            // Expecting they are all the same solid color assigning as a result 
-            //  of DesignScript "Color.ByARGB(255,255,0,255);"
-            Assert.AreEqual(true, dynGeometry.Geometry.Colors.All(color => color.Alpha == 1));
-            Assert.AreEqual(true, dynGeometry.Geometry.Colors.All(color => color.Red == 1));
-            Assert.AreEqual(true, dynGeometry.Geometry.Colors.All(color => color.Green == 0));
-            Assert.AreEqual(true, dynGeometry.Geometry.Colors.All(color => color.Blue == 1));
-        }
-       
-        [Test]
-        public void Display_Geometry_Labels()
-        {
-<<<<<<< HEAD
-            OpenVisualizationTest("Labels.dyn");
-            var ws = ViewModel.Model.CurrentWorkspace as HomeWorkspaceModel;
-            
-            RunCurrentModel();
-
-            // This is the node, for which we would display the Labels in the preview geometry. 
-            var codeBlockGUID = "fdec3b9b-56ae-4d01-85c2-47b8425e3130";
-            NodeModel codeBlockNodeModel = ws.Nodes.Where(node => node.GUID.ToString() == codeBlockGUID).FirstOrDefault();
-
-            // The Key to identify the Label's geometry object from Model3DDictionary.
-            var labelKey = codeBlockNodeModel.AstIdentifierForPreview + ":text";
-
-            var helix = ViewModel.BackgroundPreviewViewModel as HelixWatch3DViewModel;
-
-            // By default the DisplayLabels for the code block node is set to false, 
-            // so the Model3DDictionary wouldn't have the geometry object corresponding to the Labels. 
-            var geometryHasLabels = helix.Element3DDictionary.ContainsKey(labelKey); 
-            Assert.IsFalse(geometryHasLabels);
-
-            // We set the DisplayLabels to true to view the Labels in the preview geometry.
-            codeBlockNodeModel.DisplayLabels = true;
-
-            // Now the Labels are shown in the preview geometry. 
-            // The code block node has 64 points, so there should be 64 labels. 
-            var geometryWithLabels = (helix.Element3DDictionary[labelKey] as GeometryModel3D).Geometry as BillboardText3D;
-            Assert.AreEqual(64, geometryWithLabels.TextInfo.Count);
-
-            // Clicking on a single value from the output of the watch node
-            // should show only one label corresponding to that value.  
-            var nodeView = View.ChildrenOfType<NodeView>().First(nv => nv.ViewModel.Name == "Watch");
-            var treeViewItem = nodeView.ChildOfType<TreeViewItem>();
-
-            var indexes = new[] { 0, 0, 1 };
-            foreach (var index in indexes)
-            {
-                treeViewItem = treeViewItem.ChildrenOfType<TreeViewItem>().ElementAt(index);
-            }
-
-            View.Dispatcher.Invoke(() =>
-            {
-                treeViewItem.RaiseEvent(new MouseButtonEventArgs(Mouse.PrimaryDevice, 0, MouseButton.Left)
-                {
-                    RoutedEvent = Mouse.MouseUpEvent
-                });
-            });
-
-            DispatcherUtil.DoEvents();
-
-            // The value selected is x:0, y:0 and z:1, 
-            // so the label that is shown should be [0,0,1].
-            var geometry = (helix.Element3DDictionary[labelKey] as GeometryModel3D).Geometry as BillboardText3D;
-            Assert.AreEqual(1, geometry.TextInfo.Count);
-            Assert.AreEqual("[0,0,1]", geometry.TextInfo[0].Text);
-        }
-
-        [Test]
-        // This test will select a sphere object 30 times from a list of sphere's, to display 
-        // the corresponding label for that sphere object. After the Helix update, this workflow was causing
-        // delays and would cause dynamo to hang. The fix was added in this PR: https://github.com/DynamoDS/Dynamo/pull/10399
-        // Before the fix, this test would take around 5 mins to finish but now this test finishes in just 20 secs. 
-        public void PerformanceTestOnLabelsAfterHelixUpgrade()
-        {
-            System.DateTime startTime = System.DateTime.Now;
-            OpenVisualizationTest("PerformanceTestOnLabelsAfterHelixUpgrade.dyn");
-            var ws = ViewModel.Model.CurrentWorkspace as HomeWorkspaceModel;
-
-            RunCurrentModel();
-
-            var codeBlockGUID = "07b8781c-8f73-4721-b0e5-d86b8484ca97";
-            NodeModel codeBlockNodeModel = ws.Nodes.Where(node => node.GUID.ToString() == codeBlockGUID).FirstOrDefault();
-
-            // The Key to identify the Label's geometry object from Model3DDictionary.
-            var labelKey = codeBlockNodeModel.AstIdentifierForPreview + ":text";
-
-            var helix = ViewModel.BackgroundPreviewViewModel as HelixWatch3DViewModel;
-
-            // Clicking on a single value from the output of the watch node
-            // should show only one label corresponding to that value.  
-            var nodeView = View.ChildrenOfType<NodeView>().First(nv => nv.ViewModel.Name == "Watch");
-            var parentTreeViewItem = nodeView.ChildOfType<TreeViewItem>();
-
-            // Selcting a sphere object 70 different times to render new labels again. 
-            for (int i = 0; i < 30; i++) {
-
-                var itemIndex = i % 10; 
-                var treeViewItem = parentTreeViewItem.ChildrenOfType<TreeViewItem>().ElementAt(itemIndex);
-
-                View.Dispatcher.Invoke(() =>
-                {
-                    treeViewItem.RaiseEvent(new MouseButtonEventArgs(Mouse.PrimaryDevice, 0, MouseButton.Left)
-                    {
-                        RoutedEvent = Mouse.MouseUpEvent
-                    });
-                });
-
-                DispatcherUtil.DoEvents();
-
-                var geometry = (helix.Element3DDictionary[labelKey] as GeometryModel3D).Geometry as BillboardText3D;
-                Assert.AreEqual(1, geometry.TextInfo.Count);
-                Assert.AreEqual("["+ itemIndex  +"]", geometry.TextInfo[0].Text);
-            }
-            System.DateTime endTime = System.DateTime.Now;
-            var totalExecutionTime = (endTime - startTime).TotalSeconds;
-            Assert.LessOrEqual(totalExecutionTime, 20);
-        }
 
         [Test]
         public void Display_BySurfaceColors_HasColoredMesh()
         {
             OpenVisualizationTest("Display.BySurfaceColors.dyn");
             RunCurrentModel();
-            DispatcherUtil.DoEvents();
-            Assert.AreEqual(5, BackgroundPreviewGeometry.Count());
-=======
-            OpenVisualizationTest("Display.BySurfaceColors.dyn");
-            RunCurrentModel();
 
             Assert.AreEqual(4, BackgroundPreviewGeometry.Count());
->>>>>>> 85a183ed
             Assert.True(BackgroundPreviewGeometry.HasAnyColorMappedMeshes());
 
             // These checks are more specific to this test
             // Expecting 6 color definitions for vertices in the DynamoGeometry
-<<<<<<< HEAD
-
-            var dynGeometry = BackgroundPreviewGeometry.OfType<DynamoGeometryModel3D>().FirstOrDefault();
-            var numberOfColors = dynGeometry.Geometry.Colors.Count;
-            Assert.AreEqual(6, numberOfColors);
-            //decompress the texture to get the width
-            var width = new Bitmap(((PhongMaterial)dynGeometry.Material).DiffuseMap.CompressedStream).Width;
-            Assert.AreEqual(52,width) ;
-=======
             var dynGeometry = BackgroundPreviewGeometry.OfType<DynamoGeometryModel3D>().FirstOrDefault();
             var numberOfColors = dynGeometry.Geometry.Colors.Count;
             Assert.AreEqual(6, numberOfColors);
             Assert.AreEqual(52, ((PhongMaterial)dynGeometry.Material).DiffuseMap.Width);
->>>>>>> 85a183ed
         }
 
         [Test]
@@ -1262,8 +1067,8 @@
             // check if label has been added to corresponding geometry
             var helix = ViewModel.BackgroundPreviewViewModel as HelixWatch3DViewModel;
             var labelKey = getGeometryOwnerNode(nodeView).AstIdentifierForPreview.Name + ":text";
-            Assert.IsTrue(helix.Element3DDictionary.ContainsKey(labelKey), "Label has not been added to selected geometry item");
-            var geometry = (helix.Element3DDictionary[labelKey] as GeometryModel3D).Geometry as BillboardText3D;
+            Assert.IsTrue(helix.Model3DDictionary.ContainsKey(labelKey), "Label has not been added to selected geometry item");
+            var geometry = (helix.Model3DDictionary[labelKey] as GeometryModel3D).Geometry as BillboardText3D;
             Assert.AreEqual(expectedNumberOfLabels, geometry.TextInfo.Count);
         }
 
@@ -1285,25 +1090,25 @@
 
             // select original node
             vm.AddLabelForPath("var_88f09e6c057f4a5c95a7f4f0b25161e2:0:0:0");
-            var originalNode = vm.Element3DDictionary["var_88f09e6c057f4a5c95a7f4f0b25161e2:0:0:0" + ":mesh"];
-            var otherNode = vm.Element3DDictionary["var_88f09e6c057f4a5c95a7f4f0b25161e2:0:0:1" + ":mesh"];
-            Assert.IsTrue(AttachedProperties.GetShowSelected(originalNode));
-            Assert.IsFalse(AttachedProperties.GetShowSelected(otherNode));
+            var originalNode = vm.Model3DDictionary["var_88f09e6c057f4a5c95a7f4f0b25161e2:0:0:0" + ":mesh"];
+            var otherNode = vm.Model3DDictionary["var_88f09e6c057f4a5c95a7f4f0b25161e2:0:0:1" + ":mesh"];
+            Assert.IsTrue((bool)originalNode.GetValue(AttachedProperties.ShowSelectedProperty)); 
+            Assert.IsFalse((bool)otherNode.GetValue(AttachedProperties.ShowSelectedProperty));
 
             // deselect original node
             vm.AddLabelForPath("var_88f09e6c057f4a5c95a7f4f0b25161e2:0:0:0");
-            Assert.IsFalse(AttachedProperties.GetShowSelected(originalNode));
-            Assert.IsFalse(AttachedProperties.GetShowSelected(otherNode));
+            Assert.IsFalse((bool)originalNode.GetValue(AttachedProperties.ShowSelectedProperty));
+            Assert.IsFalse((bool)otherNode.GetValue(AttachedProperties.ShowSelectedProperty));
 
             // select another node
             vm.AddLabelForPath("var_88f09e6c057f4a5c95a7f4f0b25161e2:0:0:1");
-            Assert.IsFalse(AttachedProperties.GetShowSelected(originalNode));
-            Assert.IsTrue(AttachedProperties.GetShowSelected(otherNode));
+            Assert.IsFalse((bool)originalNode.GetValue(AttachedProperties.ShowSelectedProperty));
+            Assert.IsTrue((bool)otherNode.GetValue(AttachedProperties.ShowSelectedProperty));
 
             // Select node one level up
             vm.AddLabelForPath("var_88f09e6c057f4a5c95a7f4f0b25161e2:0:0");
-            Assert.IsTrue(AttachedProperties.GetShowSelected(originalNode));
-            Assert.IsTrue(AttachedProperties.GetShowSelected(otherNode));
+            Assert.IsTrue((bool)originalNode.GetValue(AttachedProperties.ShowSelectedProperty));
+            Assert.IsTrue((bool)otherNode.GetValue(AttachedProperties.ShowSelectedProperty));
         }
 
     }
@@ -1314,11 +1119,10 @@
             {
                 HelixWatch3DViewModel.DefaultAxesName,
                 HelixWatch3DViewModel.DefaultGridName,
-                HelixWatch3DViewModel.DefaultLightName,
-                HelixWatch3DViewModel.HeadLightName,
+                HelixWatch3DViewModel.DefaultLightName
             };
 
-        public static int TotalPoints(this IEnumerable<Element3D> dictionary)
+        public static int TotalPoints(this IEnumerable<Model3D> dictionary)
         {
             var points = dictionary.Where(g => g is PointGeometryModel3D && !keyList.Contains(g.Name)).ToArray();
 
@@ -1334,24 +1138,24 @@
         /// </summary>
         /// <param name="dictionary"></param>
         /// <returns></returns>
-        public static int TotalMeshes(this IEnumerable<Element3D> dictionary)
+        public static int TotalMeshes(this IEnumerable<Model3D> dictionary)
         {
             return dictionary.Count(g => g is DynamoGeometryModel3D && !keyList.Contains(g.Name));
         }
 
-        public static IEnumerable<DynamoGeometryModel3D> Meshes(this IEnumerable<Element3D> geometry)
+        public static IEnumerable<DynamoGeometryModel3D> Meshes(this IEnumerable<Model3D> geometry)
         {
             var candidates = geometry.Where(g => g is DynamoGeometryModel3D && !keyList.Contains(g.Name));
             return candidates.Cast<DynamoGeometryModel3D>();
         }
 
-        public static IEnumerable<LineGeometryModel3D> Curves(this IEnumerable<Element3D> geometry)
+        public static IEnumerable<LineGeometryModel3D> Curves(this IEnumerable<Model3D> geometry)
         {
             var candidates = geometry.Where(g => g is LineGeometryModel3D && !keyList.Contains(g.Name));
             return candidates.Cast<LineGeometryModel3D>();
         }
 
-        public static IEnumerable<PointGeometryModel3D> Points(this IEnumerable<Element3D> geometry)
+        public static IEnumerable<PointGeometryModel3D> Points(this IEnumerable<Model3D> geometry)
         {
             var candidates = geometry.Where(g => g is PointGeometryModel3D && !keyList.Contains(g.Name));
             return candidates.Cast<PointGeometryModel3D>();
@@ -1392,7 +1196,7 @@
             return false;
         }
 
-        public static int TotalCurves(this IEnumerable<Element3D> dictionary)
+        public static int TotalCurves(this IEnumerable<Model3D> dictionary)
         {
             var lines = dictionary.Where(g => g is LineGeometryModel3D && ! keyList.Contains(g.Name)).ToArray();
 
@@ -1401,7 +1205,7 @@
                 : 0;
         }
 
-        public static int TotalText(this IEnumerable<Element3D> dictionary)
+        public static int TotalText(this IEnumerable<Model3D> dictionary)
         {
             var text = dictionary
                 .Where(g => g is BillboardTextModel3D && !keyList.Contains(g.Name))
@@ -1414,96 +1218,82 @@
                 : 0;
         }
 
-        public static int TotalCurveVerticesOfColor(this IEnumerable<Element3D> dictionary, Color4 color)
+        public static int TotalCurveVerticesOfColor(this IEnumerable<Model3D> dictionary, Color4 color)
         {
             var geoms = dictionary.Where(g => g is LineGeometryModel3D && !keyList.Contains(g.Name)).Cast<LineGeometryModel3D>();
 
             return geoms.Sum(g => g.Geometry.Colors.Count(c => c == color));
         }
 
-        public static bool HasNumberOfPointsCurvesAndMeshes(this IEnumerable<Element3D> dictionary, int numberOfPoints, 
+        public static bool HasNumberOfPointsCurvesAndMeshes(this IEnumerable<Model3D> geometry, int numberOfPoints, 
             int numberOfCurves, int numberOfMeshes)
         {
-            return dictionary.TotalPoints() == numberOfPoints &&
-                   dictionary.TotalCurves() == numberOfCurves &&
-                   dictionary.TotalMeshes() == numberOfMeshes;
-        }
-
-        public static int NumberOfInvisiblePoints(this IEnumerable<Element3D> dictionary)
+            return geometry.TotalPoints() == numberOfPoints &&
+                   geometry.TotalCurves() == numberOfCurves &&
+                   geometry.TotalMeshes() == numberOfMeshes;
+        }
+
+        public static int NumberOfInvisiblePoints(this IEnumerable<Model3D> dictionary)
         {
             var points = dictionary.Where(g => g is PointGeometryModel3D && !keyList.Contains(g.Name)).ToArray();
 
             return points.Any() ? points.Count(g => g.Visibility == Visibility.Hidden) : 0;
         }
 
-        public static int NumberOfInvisibleCurves(this IEnumerable<Element3D> dictionary)
+        public static int NumberOfInvisibleCurves(this IEnumerable<Model3D> dictionary)
         {
             var lines = dictionary.Where(g => g is LineGeometryModel3D && !keyList.Contains(g.Name)).ToArray();
 
             return lines.Any() ? lines.Count(g => g.Visibility == Visibility.Hidden) : 0;
         }
 
-        public static int NumberOfInvisibleMeshes(this IEnumerable<Element3D> dictionary)
+        public static int NumberOfInvisibleMeshes(this IEnumerable<Model3D> dictionary)
         {
             var geoms = dictionary.Where(g => g is DynamoGeometryModel3D).ToArray();
             return geoms.Any() ? geoms.Count(g => g.Visibility == Visibility.Hidden) : 0;
         }
 
-        public static bool HasVisibleObjects(this IEnumerable<Element3D> dictionary)
+        public static bool HasVisibleObjects(this IEnumerable<Model3D> dictionary)
         {
             return dictionary.Any(g => g.Visibility == Visibility.Visible);
         }
 
-        public static bool HasNoUserCreatedModel3DObjects(this IEnumerable<Element3D> dictionary)
+        public static bool HasNoUserCreatedModel3DObjects(this IEnumerable<Model3D> dictionary)
         {
             return dictionary.All(g => keyList.Contains(g.Name));
         }
 
-        public static bool HasAnyMeshes(this IEnumerable<Element3D> dictionary)
+        public static bool HasAnyMeshes(this IEnumerable<Model3D> dictionary)
         {
             return dictionary.TotalMeshes() > 0;
         }
 
-        public static int TotalMeshVerticesToRender(this IEnumerable<Element3D> dictionary)
+        public static int TotalMeshVerticesToRender(this IEnumerable<Model3D> dictionary)
         {
             var geoms = dictionary.Where(g => g is DynamoGeometryModel3D && !keyList.Contains(g.Name)).Cast<DynamoGeometryModel3D>();
 
             return geoms.Any()? geoms.SelectMany(g=>g.Geometry.Positions).Count() : 0;
         }
 
-        public static bool HasAnyMeshVerticesOfColor(this IEnumerable<Element3D> dictionary, Color4 color)
+        public static bool HasAnyMeshVerticesOfColor(this IEnumerable<Model3D> dictionary, Color4 color)
         {
             var geoms = dictionary.Where(g => g is DynamoGeometryModel3D && !keyList.Contains(g.Name)).Cast<DynamoGeometryModel3D>();
 
             return geoms.Any(g => g.Geometry.Colors.Any(c => c == color));
         }
 
-        public static bool HasMeshVerticesAllOfColor(this IEnumerable<Element3D> dictionary, Color4 color)
+        public static bool HasMeshVerticesAllOfColor(this IEnumerable<Model3D> dictionary, Color4 color)
         {
             var geoms = dictionary.Where(g => g is DynamoGeometryModel3D && !keyList.Contains(g.Name)).Cast<DynamoGeometryModel3D>();
 
             return geoms.All(g => g.Geometry.Colors.All(c => c == color));
         }
 
-        public static bool HasAnyColorMappedMeshes(this IEnumerable<Element3D> dictionary)
+        public static bool HasAnyColorMappedMeshes(this IEnumerable<Model3D> dictionary)
         {
             var geoms = dictionary.Where(g => g is DynamoGeometryModel3D && !keyList.Contains(g.Name)).Cast<DynamoGeometryModel3D>();
 
             return geoms.Any(g => ((PhongMaterial)g.Material).DiffuseMap != null);
-        }
-
-        /// <summary>
-        /// Checks if a specific Geometry3d object has an exact number of matching colors within its Vertex Color collection.
-        /// </summary>
-        /// <param name="geomModel"></param>
-        /// <param name="color"></param>
-        /// <param name="count"></param>
-        /// <returns></returns>
-        public static bool HasSpecificColorCount(this GeometryModel3D geomModel, Color4 color, int count)
-        {
-            var colorsFromObj = geomModel.Geometry.Colors;
-            var matchingColorsFromObjCount = colorsFromObj.Where(x => x == color).Count();
-            return count == matchingColorsFromObjCount;
         }
     }
 }