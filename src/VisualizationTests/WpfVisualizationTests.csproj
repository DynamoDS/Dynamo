--- conflicted
+++ resolved
@@ -44,8 +44,6 @@
     <Reference Include="WindowsBase" />
   </ItemGroup>
   <ItemGroup>
-<<<<<<< HEAD
-=======
     <Compile Include="..\AssemblySharedInfoGenerator\AssemblySharedInfo.cs">
       <Link>Properties\AssemblySharedInfo.cs</Link>
     </Compile>
@@ -67,7 +65,6 @@
     <None Include="packages.config" />
   </ItemGroup>
   <ItemGroup>
->>>>>>> e7170fee
     <ProjectReference Include="..\..\test\DynamoCoreTests\DynamoCoreTests.csproj">
       <Project>{472084ed-1067-4b2c-8737-3839a6143eb2}</Project>
       <Name>DynamoCoreTests</Name>
