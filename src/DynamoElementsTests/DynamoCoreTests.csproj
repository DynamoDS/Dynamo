﻿<?xml version="1.0" encoding="utf-8"?>
<Project ToolsVersion="4.0" DefaultTargets="Build" xmlns="http://schemas.microsoft.com/developer/msbuild/2003">
  <PropertyGroup>
    <Configuration Condition=" '$(Configuration)' == '' ">Debug</Configuration>
    <Platform Condition=" '$(Platform)' == '' ">AnyCPU</Platform>
    <ProductVersion>8.0.30703</ProductVersion>
    <SchemaVersion>2.0</SchemaVersion>
    <ProjectGuid>{472084ED-1067-4B2C-8737-3839A6143EB2}</ProjectGuid>
    <OutputType>Library</OutputType>
    <AppDesignerFolder>Properties</AppDesignerFolder>
    <RootNamespace>Dynamo</RootNamespace>
    <AssemblyName>DynamoCoreTests</AssemblyName>
    <TargetFrameworkVersion>v4.0</TargetFrameworkVersion>
    <FileAlignment>512</FileAlignment>
  </PropertyGroup>
  <PropertyGroup Condition=" '$(Configuration)|$(Platform)' == 'Debug|AnyCPU' ">
    <DebugSymbols>true</DebugSymbols>
    <DebugType>full</DebugType>
    <Optimize>false</Optimize>
    <OutputPath>..\..\bin\Debug\</OutputPath>
    <DefineConstants>DEBUG;TRACE</DefineConstants>
    <ErrorReport>prompt</ErrorReport>
    <WarningLevel>4</WarningLevel>
    <TreatWarningsAsErrors>true</TreatWarningsAsErrors>
  </PropertyGroup>
  <PropertyGroup Condition=" '$(Configuration)|$(Platform)' == 'Release|AnyCPU' ">
    <DebugType>none</DebugType>
    <Optimize>true</Optimize>
    <OutputPath>..\..\bin\Release\</OutputPath>
    <DefineConstants>TRACE</DefineConstants>
    <ErrorReport>prompt</ErrorReport>
    <WarningLevel>4</WarningLevel>
  </PropertyGroup>
  <ItemGroup>
    <Reference Include="FSharp.Core, Version=4.0.0.0, Culture=neutral, PublicKeyToken=b03f5f7f11d50a3a, processorArchitecture=MSIL" />
    <Reference Include="Greg, Version=1.0.0.0, Culture=neutral, processorArchitecture=MSIL">
      <SpecificVersion>False</SpecificVersion>
      <HintPath>..\..\extern\greg\Greg.dll</HintPath>
    </Reference>
    <Reference Include="Microsoft.Practices.Prism, Version=4.1.0.0, Culture=neutral, PublicKeyToken=31bf3856ad364e35, processorArchitecture=MSIL">
      <SpecificVersion>False</SpecificVersion>
      <HintPath>..\..\extern\prism\Microsoft.Practices.Prism.dll</HintPath>
    </Reference>
    <Reference Include="nunit.framework, Version=2.6.2.12296, Culture=neutral, PublicKeyToken=96d09a1eb7f44a77, processorArchitecture=MSIL">
      <SpecificVersion>False</SpecificVersion>
      <HintPath>..\..\extern\NUnit\nunit.framework.dll</HintPath>
    </Reference>
    <Reference Include="PresentationCore" />
    <Reference Include="PresentationFramework" />
    <Reference Include="System" />
    <Reference Include="System.Core" />
    <Reference Include="System.Web" />
    <Reference Include="System.Xaml" />
    <Reference Include="System.XML" />
    <Reference Include="WindowsBase" />
  </ItemGroup>
  <ItemGroup>
<<<<<<< HEAD
    <Compile Include="DynamoListTests.cs" />
    <Compile Include="DynamoCoreTests.cs" />
    <Compile Include="DynamoCoreUITests.cs" />
    <Compile Include="DynamoSampleTests.cs" />
=======
    <Compile Include="CoreTests.cs" />
    <Compile Include="CoreUserInterfaceTests.cs" />
    <Compile Include="CoreDynTests.cs" />
    <Compile Include="StringTests.cs" />
>>>>>>> 3bccfe4a
    <Compile Include="PackageDependencyTests.cs" />
    <Compile Include="PackageManagerTests.cs" />
    <Compile Include="SearchTests.cs" />
    <Compile Include="Properties\AssemblyInfo.cs" />
    <Compile Include="SettingsTests.cs" />
    <Compile Include="UnitsOfMeasureTests.cs" />
  </ItemGroup>
  <ItemGroup>
    <ProjectReference Include="..\DynamoCore\DynamoCore.csproj">
      <Project>{7858FA8C-475F-4B8E-B468-1F8200778CF8}</Project>
      <Name>DynamoCore</Name>
    </ProjectReference>
    <ProjectReference Include="..\FSchemeInterop\FSchemeInterop.csproj">
      <Project>{F25808D6-DF62-4732-9453-D4978079864C}</Project>
      <Name>FSchemeInterop</Name>
    </ProjectReference>
    <ProjectReference Include="..\FScheme\FScheme.fsproj">
      <Project>{F0E5A3E5-BDD0-41AE-848E-DED9EFC5FA7F}</Project>
      <Name>FScheme</Name>
    </ProjectReference>
  </ItemGroup>
  <Import Project="$(MSBuildToolsPath)\Microsoft.CSharp.targets" />
  <!-- To modify your build process, add your task inside one of the targets below and uncomment it. 
       Other similar extension points exist, see Microsoft.Common.targets.
  <Target Name="BeforeBuild">
  </Target>
  <Target Name="AfterBuild">
  </Target>
  -->
</Project><|MERGE_RESOLUTION|>--- conflicted
+++ resolved
@@ -55,17 +55,14 @@
     <Reference Include="WindowsBase" />
   </ItemGroup>
   <ItemGroup>
-<<<<<<< HEAD
     <Compile Include="DynamoListTests.cs" />
     <Compile Include="DynamoCoreTests.cs" />
     <Compile Include="DynamoCoreUITests.cs" />
     <Compile Include="DynamoSampleTests.cs" />
-=======
     <Compile Include="CoreTests.cs" />
     <Compile Include="CoreUserInterfaceTests.cs" />
     <Compile Include="CoreDynTests.cs" />
     <Compile Include="StringTests.cs" />
->>>>>>> 3bccfe4a
     <Compile Include="PackageDependencyTests.cs" />
     <Compile Include="PackageManagerTests.cs" />
     <Compile Include="SearchTests.cs" />
