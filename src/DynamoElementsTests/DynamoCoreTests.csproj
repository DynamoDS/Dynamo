﻿<?xml version="1.0" encoding="utf-8"?>
<Project ToolsVersion="4.0" DefaultTargets="Build" xmlns="http://schemas.microsoft.com/developer/msbuild/2003">
  <PropertyGroup>
    <Configuration Condition=" '$(Configuration)' == '' ">Debug</Configuration>
    <Platform Condition=" '$(Platform)' == '' ">AnyCPU</Platform>
    <ProductVersion>8.0.30703</ProductVersion>
    <SchemaVersion>2.0</SchemaVersion>
    <ProjectGuid>{472084ED-1067-4B2C-8737-3839A6143EB2}</ProjectGuid>
    <OutputType>Library</OutputType>
    <AppDesignerFolder>Properties</AppDesignerFolder>
    <RootNamespace>Dynamo</RootNamespace>
    <AssemblyName>DynamoCoreTests</AssemblyName>
    <TargetFrameworkVersion>v4.0</TargetFrameworkVersion>
    <FileAlignment>512</FileAlignment>
  </PropertyGroup>
  <PropertyGroup Condition=" '$(Configuration)|$(Platform)' == 'Debug|AnyCPU' ">
    <DebugSymbols>true</DebugSymbols>
    <DebugType>full</DebugType>
    <Optimize>false</Optimize>
    <OutputPath>..\..\bin\Debug\</OutputPath>
    <DefineConstants>DEBUG;TRACE</DefineConstants>
    <ErrorReport>prompt</ErrorReport>
    <WarningLevel>4</WarningLevel>
    <TreatWarningsAsErrors>true</TreatWarningsAsErrors>
  </PropertyGroup>
  <PropertyGroup Condition=" '$(Configuration)|$(Platform)' == 'Release|AnyCPU' ">
    <DebugType>none</DebugType>
    <Optimize>true</Optimize>
    <OutputPath>..\..\bin\Release\</OutputPath>
    <DefineConstants>TRACE</DefineConstants>
    <ErrorReport>prompt</ErrorReport>
    <WarningLevel>4</WarningLevel>
  </PropertyGroup>
  <ItemGroup>
    <Reference Include="FSharp.Core, Version=4.0.0.0, Culture=neutral, PublicKeyToken=b03f5f7f11d50a3a, processorArchitecture=MSIL" />
    <Reference Include="Greg, Version=1.0.0.0, Culture=neutral, processorArchitecture=MSIL">
      <SpecificVersion>False</SpecificVersion>
      <HintPath>..\..\extern\greg\Greg.dll</HintPath>
    </Reference>
    <Reference Include="Microsoft.Practices.Prism, Version=4.1.0.0, Culture=neutral, PublicKeyToken=31bf3856ad364e35, processorArchitecture=MSIL">
      <SpecificVersion>False</SpecificVersion>
      <HintPath>..\..\extern\prism\Microsoft.Practices.Prism.dll</HintPath>
    </Reference>
    <Reference Include="nunit.framework, Version=2.6.2.12296, Culture=neutral, PublicKeyToken=96d09a1eb7f44a77, processorArchitecture=MSIL">
      <SpecificVersion>False</SpecificVersion>
      <HintPath>..\..\extern\NUnit\nunit.framework.dll</HintPath>
    </Reference>
    <Reference Include="PresentationCore" />
    <Reference Include="PresentationFramework" />
    <Reference Include="System" />
    <Reference Include="System.Core" />
    <Reference Include="System.Web" />
    <Reference Include="System.Xaml" />
    <Reference Include="System.XML" />
    <Reference Include="WindowsBase" />
  </ItemGroup>
  <ItemGroup>
    <Compile Include="CoreTests.cs" />
    <Compile Include="CoreDynTests.cs" />
<<<<<<< HEAD
    <Compile Include="ListTests.cs" />
=======
    <Compile Include="DynamoUnitTest.cs" />
>>>>>>> df8c38e7
    <Compile Include="StringTests.cs" />
    <Compile Include="PackageDependencyTests.cs" />
    <Compile Include="PackageManagerTests.cs" />
    <Compile Include="SearchTests.cs" />
    <Compile Include="Properties\AssemblyInfo.cs" />
    <Compile Include="SettingsTests.cs" />
    <Compile Include="TestExtensions.cs" />
    <Compile Include="UnitsOfMeasureTests.cs" />
  </ItemGroup>
  <ItemGroup>
    <ProjectReference Include="..\DynamoCore\DynamoCore.csproj">
      <Project>{7858FA8C-475F-4B8E-B468-1F8200778CF8}</Project>
      <Name>DynamoCore</Name>
    </ProjectReference>
    <ProjectReference Include="..\FSchemeInterop\FSchemeInterop.csproj">
      <Project>{F25808D6-DF62-4732-9453-D4978079864C}</Project>
      <Name>FSchemeInterop</Name>
    </ProjectReference>
    <ProjectReference Include="..\FScheme\FScheme.fsproj">
      <Project>{F0E5A3E5-BDD0-41AE-848E-DED9EFC5FA7F}</Project>
      <Name>FScheme</Name>
    </ProjectReference>
  </ItemGroup>
  <Import Project="$(MSBuildToolsPath)\Microsoft.CSharp.targets" />
  <!-- To modify your build process, add your task inside one of the targets below and uncomment it. 
       Other similar extension points exist, see Microsoft.Common.targets.
  <Target Name="BeforeBuild">
  </Target>
  <Target Name="AfterBuild">
  </Target>
  -->
</Project><|MERGE_RESOLUTION|>--- conflicted
+++ resolved
@@ -57,11 +57,8 @@
   <ItemGroup>
     <Compile Include="CoreTests.cs" />
     <Compile Include="CoreDynTests.cs" />
-<<<<<<< HEAD
     <Compile Include="ListTests.cs" />
-=======
     <Compile Include="DynamoUnitTest.cs" />
->>>>>>> df8c38e7
     <Compile Include="StringTests.cs" />
     <Compile Include="PackageDependencyTests.cs" />
     <Compile Include="PackageManagerTests.cs" />
