﻿using System.Globalization;
using NUnit.Framework;
using Dynamo.Measure;

namespace Dynamo.Tests
{
    [TestFixture]
    internal class UnitsOfMeasureTests
    {
        [Test]
        public void MeasurementConversionsValidInput()
        {
            //feet tests
            Assert.AreEqual("1' 3\"", Foot.ToDisplayString(1.25, DynamoUnitDisplayType.FractionalFeetInches));
            Assert.AreEqual("15\"", Foot.ToDisplayString(1.25, DynamoUnitDisplayType.FractionalInches));
            Assert.AreEqual("1' 3\"", Utils.ToFeetAndFractionalInches(1.25));
            Assert.AreEqual("15\"", Utils.ToFractionalInches(1.25*12));
            Assert.AreEqual(1.25, Foot.FromDisplayString("1' 3\"", DynamoUnitDisplayType.FractionalFeetInches));
            Assert.AreEqual("1' 2\"", Foot.ToDisplayString(1.16667, DynamoUnitDisplayType.FractionalFeetInches));
            Assert.AreEqual("1' 2\"",Utils.ToFeetAndFractionalInches(1.16667));

            //inch tests
            Assert.AreEqual(string.Format("{0} cm", (30.48).ToString(CultureInfo.CurrentCulture)), Inch.ToDisplayString(12.0, DynamoUnitDisplayType.Centimeters));
            Assert.AreEqual(string.Format("{0} ft", (1.0).ToString("0.00", CultureInfo.CurrentCulture)), Inch.ToDisplayString(12.0, DynamoUnitDisplayType.DecimalFeet));
            Assert.AreEqual(string.Format("{0} in", (12.00).ToString("0.00", CultureInfo.CurrentCulture)), Inch.ToDisplayString(12.0, DynamoUnitDisplayType.DecimalInches));
            Assert.AreEqual("1' 0\"", Inch.ToDisplayString(12.0, DynamoUnitDisplayType.FractionalFeetInches));
            Assert.AreEqual("12\"", Inch.ToDisplayString(12.0, DynamoUnitDisplayType.FractionalInches));
            Assert.AreEqual(string.Format("{0} m", (0.30).ToString("0.00", CultureInfo.CurrentCulture)), Inch.ToDisplayString(12.0, DynamoUnitDisplayType.Meters));
            Assert.AreEqual(string.Format("{0} mm", (304.80).ToString("0.00", CultureInfo.CurrentCulture)), Inch.ToDisplayString(12.0, DynamoUnitDisplayType.Millimeters));
            Assert.AreEqual(14.5, Inch.FromDisplayString("1' 2 1/2\"", DynamoUnitDisplayType.FractionalInches), 0.0001);
            Assert.AreEqual(14.5, Inch.FromDisplayString("14 1/2\"", DynamoUnitDisplayType.FractionalInches), 0.0001);
        }

        [Test]
        public void CreateAndConvertInchesValidINput()
        {
            //var inchLength = new DynamoLength<Inch>(1.25);

            //test positive cases
            var mm = Inch.ConvertTo(1.25, DynamoUnitType.Millimeters);
            Assert.AreEqual(25.4 * 1.25, mm, 0.001);

            var cm = Inch.ConvertTo(1.25, DynamoUnitType.Centimeters);
            Assert.AreEqual(2.54 * 1.25, cm, 0.001);

            var m = Inch.ConvertTo(1.25, DynamoUnitType.Meters);
            Assert.AreEqual(0.0254 * 1.25, m, 0.001);

            var inch = Inch.ConvertTo(1.25, DynamoUnitType.Inches);
            Assert.AreEqual(1.0 * 1.25, inch, 0.001);

            var ft = Inch.ConvertTo(1.25, DynamoUnitType.Feet);
            Assert.AreEqual(0.083333 * 1.25, ft, 0.001);

            Assert.AreEqual("1 1/4\"", Inch.AsString(1.25));

            //test negative cases
            //inchLength.Item.Length = -1.25;

            mm = Inch.ConvertTo(-1.25, DynamoUnitType.Millimeters);
            Assert.AreEqual(-25.4 * 1.25, mm, 0.001);

            cm = Inch.ConvertTo(-1.25, DynamoUnitType.Centimeters);
            Assert.AreEqual(-2.54 * 1.25, cm, 0.001);

            m = Inch.ConvertTo(-1.25, DynamoUnitType.Meters);
            Assert.AreEqual(-0.0254 * 1.25, m, 0.001);

            inch = Inch.ConvertTo(-1.25, DynamoUnitType.Inches);
            Assert.AreEqual(-1.0 * 1.25, inch, 0.001);

            ft = Inch.ConvertTo(-1.25, DynamoUnitType.Feet);
            Assert.AreEqual(-0.083333 * 1.25, ft, 0.001);

            Assert.AreEqual("-1 1/4\"", Inch.AsString(-1.25));

            //test just the fractional case
            //inchLength.Item.Length = .25;
            Assert.AreEqual("1/4\"", Inch.AsString(.25));
            //inchLength.Item.Length = -.25;
            Assert.AreEqual("-1/4\"", Inch.AsString(-.25));

            //test just the whole case
            //inchLength.Item.Length = 1.0;
            Assert.AreEqual("1\"", Inch.AsString(1.0));
            //inchLength.Item.Length = -1.0;
            Assert.AreEqual("-1\"", Inch.AsString(-1.0));

            //test some edge cases
            //inchLength.Item.Length = 0.0;
            Assert.AreEqual("0\"", Inch.AsString(0.0));

            //inchLength.Item.Length = 0.01;
            Assert.AreEqual("1/64\"", Inch.AsString(0.01));

            //inchLength.Item.Length = 0.99;
            Assert.AreEqual("1\"", Inch.AsString(0.99));
        }

        [Test]
        public void CreateAndConvertFeetValidInput()
        {
            //var ftLength = new DynamoLength<Foot>(1.3177);

            //test positive cases
            var mm = Foot.ConvertTo(1.3177, DynamoUnitType.Millimeters);
            Assert.AreEqual(304.8 * 1.3177, mm, 0.001);

            var cm = Foot.ConvertTo(1.3177, DynamoUnitType.Centimeters);
            Assert.AreEqual(30.48 * 1.3177, cm, 0.001);

            var m = Foot.ConvertTo(1.3177, DynamoUnitType.Meters);
            Assert.AreEqual(.3048 * 1.3177, m, 0.001);

            var inch = Foot.ConvertTo(1.3177, DynamoUnitType.Inches);
            Assert.AreEqual(12.0 * 1.3177, inch, 0.001);

            var ft = Foot.ConvertTo(1.3177, DynamoUnitType.Feet);
            Assert.AreEqual(1.0 * 1.3177, ft, 0.001);

            Assert.AreEqual("1' 3 13/16\"", Foot.AsString(1.3177));

            //test negative cases
            //ftLength.Item.Length = -1.3177;
            
            mm = Foot.ConvertTo(-1.3177, DynamoUnitType.Millimeters);
            Assert.AreEqual(-304.8 * 1.3177, mm, 0.001);

            cm = Foot.ConvertTo(-1.3177, DynamoUnitType.Centimeters);
            Assert.AreEqual(-30.48 * 1.3177, cm, 0.001);

            m = Foot.ConvertTo(-1.3177, DynamoUnitType.Meters);
            Assert.AreEqual(-.3048 * 1.3177, m, 0.001);

            inch = Foot.ConvertTo(-1.3177, DynamoUnitType.Inches);
            Assert.AreEqual(-12.0 * 1.3177, inch, 0.001);

            ft = Foot.ConvertTo(-1.3177, DynamoUnitType.Feet);
            Assert.AreEqual(-1.0 * 1.3177, ft, 0.001);

            //Assert.AreEqual("-1' 3 13/16\"", ftLength.ToString());

            //test just the fractional case
            //ftLength.Item.Length = .25;
            Assert.AreEqual("3\"", Foot.AsString(.25));
            //ftLength.Item.Length = -.25;
            Assert.AreEqual("-3\"", Foot.AsString(-.25));

            //test just the whole case
            //ftLength.Item.Length = 1.0;
            Assert.AreEqual("1' 0\"", Foot.AsString(1.0));
            //ftLength.Item.Length = -1.0;
            Assert.AreEqual("-1' 0\"", Foot.AsString(-1.0));

            //test some edge cases
            //ftLength.Item.Length = 0.0;
            Assert.AreEqual("0' 0\"", Foot.AsString(0.0));

            //ftLength.Item.Length = 0.01;
            Assert.AreEqual("1/8\"", Foot.AsString(0.01));

            //ftLength.Item.Length = 0.99;
            Assert.AreEqual("11 57/64\"", Foot.AsString(0.99));

            //ftLength.Item.Length = 0.9999;
            Assert.AreEqual("1'", Foot.AsString(0.999));
        }

        [Test]
        public void CreateAndConvertMillimetersValidInput()
        {
            Assert.AreEqual(1.0, Millimeter.ConvertTo(1.0,DynamoUnitType.Millimeters), 0.001);
            Assert.AreEqual(.1, Millimeter.ConvertTo(1.0, DynamoUnitType.Centimeters), 0.001);
            Assert.AreEqual(.001, Millimeter.ConvertTo(1.0, DynamoUnitType.Meters), 0.001);
            Assert.AreEqual(.03937, Millimeter.ConvertTo(1.0, DynamoUnitType.Inches), 0.001);
            Assert.AreEqual(.003281, Millimeter.ConvertTo(1.0, DynamoUnitType.Feet), 0.001);
            Assert.AreEqual("1.00 mm", Millimeter.AsString(1.0));
        }

        [Test]
        public void CreateAndConvertCentimetersValidInput()
        {
            Assert.AreEqual(10.0, Centimeter.ConvertTo(1.0, DynamoUnitType.Millimeters), 0.001);
            Assert.AreEqual(1.0, Centimeter.ConvertTo(1.0, DynamoUnitType.Centimeters), 0.001);
            Assert.AreEqual(.01, Centimeter.ConvertTo(1.0, DynamoUnitType.Meters), 0.001);
            Assert.AreEqual(.39371, Centimeter.ConvertTo(1.0, DynamoUnitType.Inches), 0.001);
            Assert.AreEqual(.032808, Centimeter.ConvertTo(1.0, DynamoUnitType.Feet), 0.001);
            Assert.AreEqual("1.00 cm", Centimeter.AsString(1.0));
        }

        [Test]
        public void CreateAndConvertMetersValidInput()
        {
            Assert.AreEqual(1000.0, Meter.ConvertTo(1.0, DynamoUnitType.Millimeters), 0.001);
            Assert.AreEqual(100.0, Meter.ConvertTo(1.0, DynamoUnitType.Centimeters), 0.001);
            Assert.AreEqual(1.0, Meter.ConvertTo(1.0, DynamoUnitType.Meters), 0.001);
            Assert.AreEqual(39.370079, Meter.ConvertTo(1.0, DynamoUnitType.Inches), 0.001);
            Assert.AreEqual(3.28084, Meter.ConvertTo(1.0, DynamoUnitType.Feet), 0.001);
            Assert.AreEqual("1.00 m", Meter.AsString(1.0));
        }

        [Test]
        public void FeetAndFractionalInchesValidInput()
        {
            Assert.AreEqual(1.0, Utils.FromFeetAndFractionalInches("1'"));
            Assert.AreEqual(1.0, Utils.FromFeetAndFractionalInches("1' 0\""));
            Assert.AreEqual(1.25, Utils.FromFeetAndFractionalInches("1' 3\""));
            Assert.AreEqual(-1.25, Utils.FromFeetAndFractionalInches("-1' 3\""));
            Assert.AreEqual(1.0, Utils.FromFeetAndFractionalInches("12\""));
            Assert.AreEqual(1.3177, Utils.FromFeetAndFractionalInches("1' 3 13/16\""), 0.001);
        }

        [Test]
<<<<<<< HEAD
        public void ParseLengthFromString()
        {
            double feet = 0;
            double inch = 0;
            double m = 0;
            double cm = 0;
            double mm = 0;
            double numerator = 0;
            double denominator = 0;

            string length = "-8' 3/32\"";
            Utils.ParseLengthFromString(length, out feet, out inch, out m, out cm, out mm, out numerator,
                                        out denominator);
            Assert.AreEqual(-8, feet);
            Assert.AreEqual(0, inch);
            Assert.AreEqual(3, numerator);
            Assert.AreEqual(32, denominator);

            length = "8'";
            Utils.ParseLengthFromString(length, out feet, out inch, out m, out cm, out mm, out numerator,
                                        out denominator);
            Assert.AreEqual(8, feet);
            Assert.AreEqual(0, inch);
            Assert.AreEqual(0, numerator);
            Assert.AreEqual(0, denominator);

            length = "-8.25' -3.25\"";
            Utils.ParseLengthFromString(length, out feet, out inch, out m, out cm, out mm, out numerator,
                                        out denominator);
            Assert.AreEqual(-8.25, feet);
            Assert.AreEqual(-3.25, inch);
            Assert.AreEqual(0, numerator);
            Assert.AreEqual(0, denominator);

            length = "hello";
            Utils.ParseLengthFromString(length, out feet, out inch, out m, out cm, out mm, out numerator,
                                        out denominator);
            Assert.AreEqual(0, feet);
            Assert.AreEqual(0, inch);
            Assert.AreEqual(0, numerator);
            Assert.AreEqual(0, denominator);

            length = "-12.2' 3-3/32\"";
            Utils.ParseLengthFromString(length, out feet, out inch, out m, out cm, out mm, out numerator,
                                        out denominator);
            Assert.AreEqual(-12.2, feet);
            Assert.AreEqual(3, inch);
            Assert.AreEqual(3, numerator);
            Assert.AreEqual(32, denominator);

            length = "2 3/32\"";
            Utils.ParseLengthFromString(length, out feet, out inch, out m, out cm, out mm, out numerator,
                                        out denominator);
            Assert.AreEqual(0, feet);
            Assert.AreEqual(2, inch);
            Assert.AreEqual(3, numerator);
            Assert.AreEqual(32, denominator);

            length = "8ft 12in";
            Utils.ParseLengthFromString(length, out feet, out inch, out m, out cm, out mm, out numerator,
                                        out denominator);
            Assert.AreEqual(8, feet);
            Assert.AreEqual(12, inch);
            Assert.AreEqual(0, numerator);
            Assert.AreEqual(0, denominator);

            length = "1m 100cm 5mm";
            Utils.ParseLengthFromString(length, out feet, out inch, out m, out cm, out mm, out numerator,
                                        out denominator);
            Assert.AreEqual(1, m);
            Assert.AreEqual(100, cm);
            Assert.AreEqual(5, mm);

            length = "-1m -100cm -5mm";
            Utils.ParseLengthFromString(length, out feet, out inch, out m, out cm, out mm, out numerator,
                                        out denominator);
            Assert.AreEqual(-1, m);
            Assert.AreEqual(-100, cm);
            Assert.AreEqual(-5, mm);
        }
    
        [Test]
        public void CreateFraction()
        {
            Assert.AreEqual("", Utils.ParsePartialInchesToString(0.0, 0.015625));
            Assert.AreEqual("1/2", Utils.ParsePartialInchesToString(0.5, 0.015625));
            Assert.AreEqual("3/8", Utils.ParsePartialInchesToString(0.375, 0.015625));
            Assert.AreEqual("3/4", Utils.ParsePartialInchesToString(0.75, 0.015625));
            Assert.AreEqual("7/64", Utils.ParsePartialInchesToString(0.109375, 0.015625));
            Assert.AreEqual("3/32", Utils.ParsePartialInchesToString(0.09375, 0.015625));
            Assert.AreEqual("17/32", Utils.ParsePartialInchesToString(0.53125, 0.015625));
            Assert.AreEqual("1/64", Utils.ParsePartialInchesToString(.015625, 0.015625)); //1/64"
            Assert.AreEqual("63/64", Utils.ParsePartialInchesToString(.984375, 0.015625)); //63/64"
            Assert.AreEqual("1", Utils.ParsePartialInchesToString(.99, 0.015625)); //63/64"
=======
        public void FeetAndFractionalInchesInvalidInput()
        {
            Assert.AreEqual(0.0, Utils.FromFeetAndFractionalInches("--1'"));
            Assert.AreEqual(0.0, Utils.FromFeetAndFractionalInches("turtles"));
            Assert.AreEqual(0.0, Utils.FromFeetAndFractionalInches("isn't this nice!"));
            Assert.AreEqual(0.0, Utils.FromFeetAndFractionalInches("ft"));
            Assert.AreEqual(0.0, Utils.FromFeetAndFractionalInches("\""));
            Assert.AreEqual(0.0, Utils.FromFeetAndFractionalInches("6.5"));
>>>>>>> 87795f16
        }

 
    }
}<|MERGE_RESOLUTION|>--- conflicted
+++ resolved
@@ -211,7 +211,6 @@
         }
 
         [Test]
-<<<<<<< HEAD
         public void ParseLengthFromString()
         {
             double feet = 0;
@@ -292,7 +291,7 @@
             Assert.AreEqual(-100, cm);
             Assert.AreEqual(-5, mm);
         }
-    
+
         [Test]
         public void CreateFraction()
         {
@@ -305,8 +304,10 @@
             Assert.AreEqual("17/32", Utils.ParsePartialInchesToString(0.53125, 0.015625));
             Assert.AreEqual("1/64", Utils.ParsePartialInchesToString(.015625, 0.015625)); //1/64"
             Assert.AreEqual("63/64", Utils.ParsePartialInchesToString(.984375, 0.015625)); //63/64"
-            Assert.AreEqual("1", Utils.ParsePartialInchesToString(.99, 0.015625)); //63/64"
-=======
+            Assert.AreEqual("1", Utils.ParsePartialInchesToString(.99, 0.015625));
+        }
+
+        [Test]
         public void FeetAndFractionalInchesInvalidInput()
         {
             Assert.AreEqual(0.0, Utils.FromFeetAndFractionalInches("--1'"));
@@ -315,9 +316,6 @@
             Assert.AreEqual(0.0, Utils.FromFeetAndFractionalInches("ft"));
             Assert.AreEqual(0.0, Utils.FromFeetAndFractionalInches("\""));
             Assert.AreEqual(0.0, Utils.FromFeetAndFractionalInches("6.5"));
->>>>>>> 87795f16
-        }
-
- 
+        }
     }
 }