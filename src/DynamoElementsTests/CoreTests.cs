﻿using System;
using System.Collections.Generic;
using System.Globalization;
using System.IO;
using System.Linq;
using System.Reflection;
using System.Text;
using System.Threading;
using Dynamo.Controls;
using Dynamo.FSchemeInterop;
using Dynamo.Models;
using Dynamo.Nodes;
using Dynamo.Utilities;
using Dynamo.Selection;
using Dynamo.ViewModels;
using NUnit.Framework;
using System.Windows;
using DynCmd = Dynamo.ViewModels.DynamoViewModel;

namespace Dynamo.Tests
{
    internal class CoreTests : DynamoUnitTest
    {
        
        // TODO: create set of sample files with no Revit dependencies
        //[Test]
        //public void CanOpenAllSampleFilesWithoutError()
        //{
        //    var di = new DirectoryInfo(@"..\..\doc\Distrib\Samples\");
        //    int failCount = 0;

        //    foreach (DirectoryInfo d in di.GetDirectories())
        //    {
        //        foreach (FileInfo fi in d.GetFiles())
        //        {
        //            try
        //            {
        //                controller.CommandQueue.Enqueue(
        //                    Tuple.Create<object, object>(controller.DynamoViewModel.OpenCommand, fi.FullName));
        //                controller.ProcessCommandQueue();
        //            }
        //            catch (Exception e)
        //            {
        //                failCount++;
        //                Console.WriteLine(string.Format("Could not open {0}", fi.FullName));
        //                Console.WriteLine(string.Format("Could not open {0}", e.Message));
        //                Console.WriteLine(string.Format("Could not open {0}", e.StackTrace));
        //            }
        //        }
        //    }
        //    Assert.AreEqual(failCount, 0);
        //}

        // OpenCommand
        [Test]
        public void CanOpenGoodFile()
        {
            var model = dynSettings.Controller.DynamoModel;

            string openPath = Path.Combine(GetTestDirectory(), @"core\multiplicationAndAdd\multiplicationAndAdd.dyn");
            model.Open(openPath);

            Assert.AreEqual(5, Controller.DynamoViewModel.CurrentSpace.Nodes.Count);
        }

        [Test]
        public void CanAddANodeByName()
        {
            var model = dynSettings.Controller.DynamoModel;
            model.CreateNode(400.0, 100.0, "Add");
            Assert.AreEqual(Controller.DynamoViewModel.CurrentSpace.Nodes.Count, 1);
        }

        [Test]
        public void CanAddANote()
        {
            // Create some test note data
            Guid id = Guid.NewGuid();
            DynCmd.CreateNoteCommand command = new DynCmd.CreateNoteCommand(
                id, "This is a test note.", 200.0, 200.0, false);

            var ws = Controller.DynamoViewModel.CurrentSpace;
            dynSettings.Controller.DynamoModel.AddNoteInternal(command, ws);
            Assert.AreEqual(Controller.DynamoViewModel.CurrentSpace.Notes.Count, 1);
        }

        [Test]
        public void CanAddToSelectionAndNotThrowExceptionWhenPassedIncorrectType()
        {
            var model = dynSettings.Controller.DynamoModel;
            
            int numNodes = 100;

            // select all of them one by one
            for (int i = 0; i < numNodes; i++)
            {
                Assert.DoesNotThrow(() => model.AddToSelection(null));

                Assert.DoesNotThrow(() => model.AddToSelection(5));

                Assert.DoesNotThrow(() => model.AddToSelection("noodle"));

                Assert.DoesNotThrow(() => model.AddToSelection(new StringBuilder()));
            }
        }

        [Test]
        public void CanAddToSelectionCommand()
        {
            var model = dynSettings.Controller.DynamoModel;

            int numNodes = 100;

            // create 100 nodes, and select them as you go
            for (int i = 0; i < numNodes; i++)
            {
                model.CreateNode(0, 0, "Add");

                Assert.AreEqual(i + 1, Controller.DynamoViewModel.CurrentSpace.Nodes.Count);

                model.AddToSelection(Controller.DynamoViewModel.Model.Nodes[i]);
                Assert.AreEqual(i + 1, DynamoSelection.Instance.Selection.Count);
            }
        }

        // Log

        [Test]
        public void CanClearLog()
        {
            var model = dynSettings.Controller.DynamoModel;

            Assert.AreNotEqual(0, Controller.DynamoViewModel.LogText.Length);
            dynSettings.Controller.ClearLog(null);

            Assert.AreEqual(0, Controller.DynamoViewModel.LogText.Length);
        }

        // Clearworkspace 

        [Test]
        public void CanClearWorkspaceWithEmptyWorkspace()
        {
            dynSettings.Controller.DynamoModel.Clear(null);
            Assert.AreEqual(0, Controller.DynamoViewModel.Model.Nodes.Count());
        }

        [Test]
        public void CanClearWorkspaceWithNodes()
        {
            var model = dynSettings.Controller.DynamoModel;

            Assert.AreEqual(0, Controller.DynamoViewModel.Model.Nodes.Count());

            model.CreateNode(400.0, 100.0, "Add");
            model.CreateNode(100.0, 100.0, "Number");
            model.CreateNode(100.0, 300.0, "Number");

            Assert.AreEqual(3, Controller.DynamoViewModel.Model.Nodes.Count());

            model.Clear(null);

            Assert.AreEqual(0, Controller.DynamoViewModel.Model.Nodes.Count());
        }

        [Test]
        public void CanAdd100NodesToClipboard()
        {
            var model = dynSettings.Controller.DynamoModel;

            int numNodes = 100;

            // create 100 nodes, and select them as you go
            for (int i = 0; i < numNodes; i++)
            {
                model.CreateNode(0, 0, "Add");

                Assert.AreEqual(i + 1, Controller.DynamoViewModel.CurrentSpace.Nodes.Count);

                model.AddToSelection(Controller.DynamoViewModel.Model.Nodes[i]);

                Assert.AreEqual(i + 1, DynamoSelection.Instance.Selection.Count);
            }

            model.Copy(null);

            Assert.AreEqual(numNodes, Controller.ClipBoard.Count);
        }

        [Test]
        public void CanAdd1NodeToClipboardAndPaste()
        {
            var model = dynSettings.Controller.DynamoModel;

            int numNodes = 1;

            // create 100 nodes, and select them as you go
            for (int i = 0; i < numNodes; i++)
            {
                model.CreateNode(0, 0, "Add");

                Assert.AreEqual(i + 1, Controller.DynamoViewModel.CurrentSpace.Nodes.Count);

                model.AddToSelection(Controller.DynamoViewModel.Model.Nodes[i]);

                Assert.AreEqual(i + 1, DynamoSelection.Instance.Selection.Count);
            }

            model.Copy(null);

            Assert.AreEqual(numNodes, Controller.ClipBoard.Count);
            model.Paste(null);

            Assert.AreEqual(numNodes * 2, Controller.DynamoViewModel.CurrentSpace.Nodes.Count);
        }

        [Test]
        public void CanAdd100NodesToClipboardAndPaste()
        {
            var model = dynSettings.Controller.DynamoModel;

            int numNodes = 100;

            // create 100 nodes, and select them as you go
            for (int i = 0; i < numNodes; i++)
            {
                model.CreateNode(0, 0, "Add");

                Assert.AreEqual(i + 1, Controller.DynamoViewModel.CurrentSpace.Nodes.Count);

                model.AddToSelection(Controller.DynamoViewModel.Model.Nodes[i]);

                Assert.AreEqual(i + 1, DynamoSelection.Instance.Selection.Count);
            }

            model.Copy(null);

            Assert.AreEqual(numNodes, Controller.ClipBoard.Count);

            model.Paste(null);
            Assert.AreEqual(numNodes * 2, Controller.DynamoViewModel.CurrentSpace.Nodes.Count);
        }

        [Test]
        public void CanAdd100NodesToClipboardAndPaste3Times()
        {
            var model = dynSettings.Controller.DynamoModel;

            int numNodes = 100;

            // create 100 nodes, and select them as you go
            for (int i = 0; i < numNodes; i++)
            {
                model.CreateNode(0, 0, "Add");
                Assert.AreEqual(i + 1, Controller.DynamoViewModel.CurrentSpace.Nodes.Count);

                model.AddToSelection(Controller.DynamoViewModel.Model.Nodes[i]);

                Assert.AreEqual(i + 1, DynamoSelection.Instance.Selection.Count);
            }

            model.Copy(null);

            Assert.AreEqual(numNodes, Controller.ClipBoard.Count);

            int numPastes = 3;
            for (int i = 1; i <= numPastes; i++)
            {
                model.Paste(null);

                Assert.AreEqual(numNodes, Controller.ClipBoard.Count);
                Assert.AreEqual(numNodes * (i + 1), Controller.DynamoViewModel.CurrentSpace.Nodes.Count);
            }
        }

        [Test]
        public void CanAddOneNodeToClipboard()
        {
            var model = dynSettings.Controller.DynamoModel;

            int numNodes = 1;

            // create 100 nodes, and select them as you go
            for (int i = 0; i < numNodes; i++)
            {
                model.CreateNode(0, 0, "Add");

                Assert.AreEqual(i + 1, Controller.DynamoViewModel.CurrentSpace.Nodes.Count);

                model.AddToSelection(Controller.DynamoViewModel.Model.Nodes[i]);
                Assert.AreEqual(i + 1, DynamoSelection.Instance.Selection.Count);
            }

            model.Copy(null);
            Assert.AreEqual(numNodes, Controller.ClipBoard.Count);
        }

        // SaveImage

        //[Test]
        //public void CanGoHomeWhenInDifferentWorkspace()
        //{
        //    // move to different workspace
        //    // go home
        //    // need to create new function via command
        //    //TODO: loadWorkspaceFromFileCommand
        //}

        // SaveAsCommand

        [Test]
        public void CanSaveAsEmptyFile()
        {
            var model = dynSettings.Controller.DynamoModel;

            string fn = "ruthlessTurtles.dyn";
            string path = Path.Combine(TempFolder, fn);
            model.SaveAs(path);
            
            var tempFldrInfo = new DirectoryInfo(TempFolder);
            Assert.AreEqual(1, tempFldrInfo.GetFiles().Length);
            Assert.AreEqual(fn, tempFldrInfo.GetFiles()[0].Name);
        }

        [Test]
        public void CanSaveAsFileWithNodesInIt()
        {
            var model = dynSettings.Controller.DynamoModel;

            int numNodes = 100;

            for (int i = 0; i < numNodes; i++)
            {
                model.CreateNode(0, 0, "Add");
                Assert.AreEqual(i + 1, Controller.DynamoViewModel.CurrentSpace.Nodes.Count);
            }

            string fn = "ruthlessTurtles.dyn";
            string path = Path.Combine(TempFolder, fn);
            model.SaveAs(path);

            var tempFldrInfo = new DirectoryInfo(TempFolder);
            Assert.AreEqual(1, tempFldrInfo.GetFiles().Length);
            Assert.AreEqual(fn, tempFldrInfo.GetFiles()[0].Name);
        }

        // SaveCommand

        [Test]
        public void CannotSaveEmptyWorkspaceIfSaveIsCalledWithoutSettingPath()
        {
            var model = dynSettings.Controller.DynamoModel;

            model.SaveAs(null);

            Assert.IsNull(Controller.DynamoViewModel.CurrentSpace.FileName);
        }

        [Test]
        public void CannotSavePopulatedWorkspaceIfSaveIsCalledWithoutSettingPath()
        {
            var model = dynSettings.Controller.DynamoModel;

            int numNodes = 100;

            for (int i = 0; i < numNodes; i++)
            {
                model.CreateNode(0, 0, "Add");
                Assert.AreEqual(i + 1, Controller.DynamoViewModel.CurrentSpace.Nodes.Count);
            }

            model.Save(null);

            Assert.IsNull(Controller.DynamoViewModel.CurrentSpace.FileName);
        }



        [Test]
        public void CanSelectAndNotThrowExceptionWhenPassedIncorrectType()
        {
            int numNodes = 100;

            // select all of them one by one
            for (int i = 0; i < numNodes; i++)
            {
                dynSettings.Controller.OnRequestSelect(this, new ModelEventArgs(null));
            }
        }

        [Test]
        public void CanSelectNodeAndTheRestAreDeslected()
        {
            Assert.Inconclusive("Test not valid after move of selection handling logic to view.");

            //var model = dynSettings.Controller.DynamoModel;

            //int numNodes = 100;

            //// create 100 nodes, and select them as you go
            //for (int i = 0; i < numNodes; i++)
            //{
            //    var sumData = new Dictionary<string, object>();
            //    sumData.Add("name", "Add");
            //    //DynamoCommands.CommandQueue.Enqueue(Tuple.Create<object, object>(DynamoCommands.CreateNodeCommand, sumData));
            //    //DynamoCommands.ProcessCommandQueue();
            //    model.CreateNode(sumData);

            //    Assert.AreEqual(i + 1, controller.DynamoViewModel.CurrentWorkspace.Nodes.Count);

            //    DynamoSelection.Instance.Selection.Add();
            //    controller.OnRequestSelect(null, new ModelEventArgs( controller.DynamoViewModel.Model.Nodes[i], null) );
            //    Assert.AreEqual(1, DynamoSelection.Instance.Selection.Count);
            //}
        }

        [Test]
        public void CanStayHomeWhenInHomeWorkspace()
        {
            var model = dynSettings.Controller.DynamoModel;

            for (int i = 0; i < 20; i++)
            {
                model.Home(null);
                Assert.AreEqual(true, Controller.DynamoViewModel.ViewingHomespace);
            }
        }

        [Test]
        public void TestRecordModelsForModificationWithEmptyInput()
        {
            WorkspaceModel workspace = Controller.DynamoViewModel.CurrentSpace;
            Assert.AreEqual(false, workspace.CanUndo);

            // Calling the method with a null argument.
            workspace.RecordModelsForModification(null);
            Assert.AreEqual(false, workspace.CanUndo);

            // Calling the method with an empty list.
            List<ModelBase> models = new List<ModelBase>();
            workspace.RecordModelsForModification(models);
            Assert.AreEqual(false, workspace.CanUndo);

            // Calling the method with a list full of null.
            models.Add(null);
            models.Add(null);
            workspace.RecordModelsForModification(models);
            Assert.AreEqual(false, workspace.CanUndo);
        }

        [Test]
        public void TestRecordCreatedModelsWithEmptyInput()
        {
            WorkspaceModel workspace = Controller.DynamoViewModel.CurrentSpace;
            Assert.AreEqual(false, workspace.CanUndo);

            // Calling the method with a null argument.
            workspace.RecordCreatedModels(null);
            Assert.AreEqual(false, workspace.CanUndo);

            // Calling the method with an empty list.
            List<ModelBase> models = new List<ModelBase>();
            workspace.RecordCreatedModels(models);
            Assert.AreEqual(false, workspace.CanUndo);

            // Calling the method with a list full of null.
            models.Add(null);
            models.Add(null);
            workspace.RecordCreatedModels(models);
            Assert.AreEqual(false, workspace.CanUndo);
        }

        [Test]
        public void TestRecordAndDeleteModelsWithEmptyInput()
        {
            WorkspaceModel workspace = Controller.DynamoViewModel.CurrentSpace;
            Assert.AreEqual(false, workspace.CanUndo);

            // Calling the method with a null argument.
            workspace.RecordAndDeleteModels(null);
            Assert.AreEqual(false, workspace.CanUndo);

            // Calling the method with an empty list.
            List<ModelBase> models = new List<ModelBase>();
            workspace.RecordAndDeleteModels(models);
            Assert.AreEqual(false, workspace.CanUndo);

            // Calling the method with a list full of null.
            models.Add(null);
            models.Add(null);
            workspace.RecordAndDeleteModels(models);
            Assert.AreEqual(false, workspace.CanUndo);
        }

        [Test]
        public void CanSumTwoNumbers()
        {
            var model = dynSettings.Controller.DynamoModel;

            model.CreateNode(400.0, 100.0, "Dynamo.Nodes.Addition");
            model.CreateNode(100.0, 100.0, "Number");
            model.CreateNode(100.0, 300.0, "Number");
            model.CreateNode(100.0, 300.0, "Dynamo.Nodes.Watch");

            //update the layout so the following
            //connectors have visuals to transform to
            //we were experiencing a problem in tests with TransfromToAncestor
            //calls not being valid because entities weren't in the tree yet.
            //dynSettings.Bench.Dispatcher.Invoke(
            //    new Action(delegate { controller.Bench.UpdateLayout(); }), DispatcherPriority.Render, null);

            var num1 = Controller.DynamoViewModel.Model.Nodes[1] as DoubleInput;
            num1.Value = "2";
            var num2 = Controller.DynamoViewModel.Model.Nodes[2] as DoubleInput;
            num2.Value = "2";

            var cd1 = new Dictionary<string, object>();
            cd1.Add("start", Controller.DynamoViewModel.Model.Nodes[1]);
            cd1.Add("end", Controller.DynamoViewModel.Model.Nodes[0]);
            cd1.Add("port_start", 0);
            cd1.Add("port_end", 0);

            model.CreateConnection(cd1);

            var cd2 = new Dictionary<string, object>();
            cd2.Add("start", Controller.DynamoViewModel.Model.Nodes[2]); //first number node
            cd2.Add("end", Controller.DynamoViewModel.Model.Nodes[0]); //+ node
            cd2.Add("port_start", 0); //first output
            cd2.Add("port_end", 1); //second input

            model.CreateConnection(cd2);

            var cd3 = new Dictionary<string, object>();
            cd3.Add("start", Controller.DynamoViewModel.Model.Nodes[0]); // add
            cd3.Add("end", Controller.DynamoViewModel.Model.Nodes[3]); // watch
            cd3.Add("port_start", 0); //first output
            cd3.Add("port_end", 0); //second input

            model.CreateConnection(cd3);

            //controller.DynamoViewModel.LogText = "";

            dynSettings.Controller.RunExpression(null);

            Thread.Sleep(250);

            Assert.AreEqual(Controller.DynamoViewModel.Model.Nodes[3] is Watch, true);

            var w = (Watch)Controller.DynamoViewModel.Model.Nodes[3];
            double val = 0.0;
            Assert.AreEqual(true, Utils.Convert(w.OldValue, ref val) );
            Assert.AreEqual(4.0, val);

        }
        
        [Test]
        public void SelectionDoesNotChangeWhenAddingAlreadySelectedNode()
        {
            var model = dynSettings.Controller.DynamoModel;

            int numNodes = 100;

            // create 100 nodes, and select them as you go
            for (int i = 0; i < numNodes; i++)
            {
                model.CreateNode(0, 0, "Add");

                Assert.AreEqual(i + 1, Controller.DynamoViewModel.CurrentSpace.Nodes.Count);

                model.AddToSelection(Controller.DynamoViewModel.Model.Nodes[i]);

                Assert.AreEqual(i + 1, DynamoSelection.Instance.Selection.Count);
            }

            // the number selected stays the same
            for (int i = 0; i < numNodes; i++)
            {
                model.AddToSelection(Controller.DynamoViewModel.Model.Nodes[i]);
                Assert.AreEqual(numNodes, DynamoSelection.Instance.Selection.Count);
            }
        }

        [Test]
        public void TestDraggedNode()
        {
            var model = dynSettings.Controller.DynamoModel;
            model.CreateNode(16, 32, "Add");
            NodeModel locatable = Controller.DynamoViewModel.Model.Nodes[0];

            Point startPoint = new Point(8, 64);
            var dn = new WorkspaceViewModel.DraggedNode(locatable, startPoint);

            // Initial node position.
            Assert.AreEqual(16, locatable.X);
            Assert.AreEqual(32, locatable.Y);

            // Move the mouse cursor to move node.
            dn.Update(new Point(-16, 72));
            Assert.AreEqual(-8, locatable.X);
            Assert.AreEqual(40, locatable.Y);
        }

        [Test]
<<<<<<< HEAD
=======
        public void TestDraggedNodeLimited()
        {
            var model = dynSettings.Controller.DynamoModel;
            model.CreateNode(10, 20, "Add");
            NodeModel locatable = Controller.DynamoViewModel.Model.Nodes[0];
            locatable.X = 10;
            locatable.Y = 20;

            Rect region = new Rect(-100, -200, 300, 400);
            Point startPoint = new Point(15, 25);
            var dn = new WorkspaceViewModel.DraggedNode(locatable, startPoint, region);

            // Initial node position.
            Assert.AreEqual(10, locatable.X);
            Assert.AreEqual(20, locatable.Y);

            // Move the mouse cursor to move node.
            dn.Update(new Point(-500, -500));
            Assert.AreEqual(-100, locatable.X);
            Assert.AreEqual(-200, locatable.Y);

            // Move the mouse cursor to move node.
            dn.Update(new Point(500, 500));
            Assert.AreEqual(300 - locatable.Width, locatable.X);
            Assert.AreEqual(400 - locatable.Height, locatable.Y);
        }

        [Test]
>>>>>>> d674594a
        public void NodesHaveCorrectLocationsIndpendentOfCulture()
        {
            var model = dynSettings.Controller.DynamoModel;

            string openPath = Path.Combine(GetTestDirectory(), @"core\nodeLocationTest.dyn");

            Thread.CurrentThread.CurrentCulture = CultureInfo.GetCultureInfo("es-AR");
            model.Open(openPath);

            Assert.AreEqual(1, dynSettings.Controller.DynamoModel.Nodes.Count);
            var node = dynSettings.Controller.DynamoModel.Nodes.First();
            Assert.AreEqual(217.952067513811, node.X);
            Assert.AreEqual(177.041832898393, node.Y);

            Thread.CurrentThread.CurrentCulture = CultureInfo.GetCultureInfo("zu-ZA");
            model.Open(openPath);

            Assert.AreEqual(1, dynSettings.Controller.DynamoModel.Nodes.Count);
            node = dynSettings.Controller.DynamoModel.Nodes.First();
            Assert.AreEqual(217.952067513811, node.X);
            Assert.AreEqual(177.041832898393, node.Y);

            Thread.CurrentThread.CurrentCulture = CultureInfo.GetCultureInfo("ja-JP");
            model.Open(openPath);

            Assert.AreEqual(1, dynSettings.Controller.DynamoModel.Nodes.Count);
            node = dynSettings.Controller.DynamoModel.Nodes.First();
            Assert.AreEqual(217.952067513811, node.X);
            Assert.AreEqual(177.041832898393, node.Y);

            Thread.CurrentThread.CurrentCulture = CultureInfo.GetCultureInfo("en-US");
        }

        [Test]
        public void AngleConverter()
        {
            RadianToDegreesConverter converter = new RadianToDegreesConverter();
            double radians = Convert.ToDouble(converter.ConvertBack("90.0", typeof(string), null, new System.Globalization.CultureInfo("en-US")));
            Assert.AreEqual(1.57, radians, 0.01);

            radians = Convert.ToDouble(converter.ConvertBack("180.0", typeof(string), null, new System.Globalization.CultureInfo("en-US")));
            Assert.AreEqual(3.14, radians, 0.01);

            radians = Convert.ToDouble(converter.ConvertBack("360.0", typeof(string), null, new System.Globalization.CultureInfo("en-US")));
            Assert.AreEqual(6.28, radians, 0.01);

            radians = Convert.ToDouble(converter.ConvertBack("-90.0", typeof(string), null, new System.Globalization.CultureInfo("en-US")));
            Assert.AreEqual(-1.57, radians, 0.01);

            double degrees = Convert.ToDouble(converter.Convert("-1.570795", typeof(string), null, new System.Globalization.CultureInfo("en-US")));
            Assert.AreEqual(-90.0, degrees, 0.01);

            degrees = Convert.ToDouble(converter.Convert("6.28318", typeof(string), null, new System.Globalization.CultureInfo("en-US")));
            Assert.AreEqual(360.0, degrees, 0.01);

            degrees = Convert.ToDouble(converter.Convert("3.14159", typeof(string), null, new System.Globalization.CultureInfo("en-US")));
            Assert.AreEqual(180.0, degrees, 0.01);
        }
    }
}<|MERGE_RESOLUTION|>--- conflicted
+++ resolved
@@ -601,37 +601,6 @@
         }
 
         [Test]
-<<<<<<< HEAD
-=======
-        public void TestDraggedNodeLimited()
-        {
-            var model = dynSettings.Controller.DynamoModel;
-            model.CreateNode(10, 20, "Add");
-            NodeModel locatable = Controller.DynamoViewModel.Model.Nodes[0];
-            locatable.X = 10;
-            locatable.Y = 20;
-
-            Rect region = new Rect(-100, -200, 300, 400);
-            Point startPoint = new Point(15, 25);
-            var dn = new WorkspaceViewModel.DraggedNode(locatable, startPoint, region);
-
-            // Initial node position.
-            Assert.AreEqual(10, locatable.X);
-            Assert.AreEqual(20, locatable.Y);
-
-            // Move the mouse cursor to move node.
-            dn.Update(new Point(-500, -500));
-            Assert.AreEqual(-100, locatable.X);
-            Assert.AreEqual(-200, locatable.Y);
-
-            // Move the mouse cursor to move node.
-            dn.Update(new Point(500, 500));
-            Assert.AreEqual(300 - locatable.Width, locatable.X);
-            Assert.AreEqual(400 - locatable.Height, locatable.Y);
-        }
-
-        [Test]
->>>>>>> d674594a
         public void NodesHaveCorrectLocationsIndpendentOfCulture()
         {
             var model = dynSettings.Controller.DynamoModel;
