﻿using System;
using System.Collections.Generic;
using System.Linq;
using System.Text;
using NUnit.Framework;
using Dynamo.ViewModels;
using System.IO;
using System.Reflection;
using Dynamo.Utilities;
using Dynamo.Nodes;
using Dynamo.Models;
using Microsoft.FSharp.Collections;
using String = System.String;

namespace Dynamo.Tests
{
    [TestFixture]
    class StringTests : DynamoUnitTest
    {
<<<<<<< HEAD
        string localDynamoStringTestFloder { get { return Path.Combine(GetTestDirectory(), "core", "string");}}
=======
        #region helping Methods

        private string getStringFromFSchemeValue(FScheme.Value value)
        {
            string stringValue = string.Empty;
            Assert.AreEqual(true, FSchemeInterop.Utils.Convert(value, ref stringValue));
            return stringValue;
        }

        private new string GetTestDirectory()
        {
            return Path.Combine(base.GetTestDirectory(), "core", "string");
        }

        #endregion

        #region Test Properties

        #endregion
>>>>>>> 88945853

        #region concat string test cases

        [Test]
        public void TestConcatStringNormalInput()
        {
            DynamoModel model = Controller.DynamoModel;
            string testFilePath = Path.Combine(GetTestDirectory(), "TestConcatString_normal.dyn");

            model.Open(testFilePath);
            dynSettings.Controller.RunExpression(null);
            var watch = model.CurrentWorkspace.NodeFromWorkspace<Watch>("8c7c1a80-021b-4064-b9d1-873a0538bb0b");

            String actual = string.Empty;
            String expected = "123abc	    !@#    ";
            FSchemeInterop.Utils.Convert(watch.GetValue(0), ref actual);
            Assert.AreEqual(expected, actual);
        }

        [Test]
        public void TestConcatStringEmptyInput()
        {
            DynamoModel model = Controller.DynamoModel;
            string testFilePath = Path.Combine(GetTestDirectory(), "TestConcatString_emptyString.dyn");

            model.Open(testFilePath);
            dynSettings.Controller.RunExpression(null);
            var watch = model.CurrentWorkspace.NodeFromWorkspace<Watch>("cc16be22-af85-4626-b759-4a82e10bf1b0");

            String actual = string.Empty;
            String expected = "";
            FSchemeInterop.Utils.Convert(watch.GetValue(0), ref actual);
            Assert.AreEqual(expected, actual);
        }

        [Test]
        public void TestConcatStringFileInput()
        {
            DynamoModel model = Controller.DynamoModel;
            string testFilePath = Path.Combine(GetTestDirectory(), "TestConcatString_fromFile.dyn");

            model.Open(testFilePath);
            dynSettings.Controller.RunExpression(null);
            var watch = model.CurrentWorkspace.NodeFromWorkspace<Watch>("8c7c1a80-021b-4064-b9d1-873a0538bb0b");

            String actual = string.Empty;
            String expected = "Don't feel like picking up my phone, so leave a message at the tone Don't feel like picking up my phone, so leave a message at the tone ";
            FSchemeInterop.Utils.Convert(watch.GetValue(0), ref actual);
            Assert.AreEqual(expected, actual);
        }

        [Test]
        public void TestConcatStringFunctionInput()
        {
            DynamoModel model = Controller.DynamoModel;
            string testFilePath = Path.Combine(GetTestDirectory(), "TestConcatString_fromFunction.dyn");

            model.Open(testFilePath);
            dynSettings.Controller.RunExpression(null);
            var watch = model.CurrentWorkspace.NodeFromWorkspace<Watch>("8c7c1a80-021b-4064-b9d1-873a0538bb0b");

            String actual = string.Empty;
            String expected = "yesterday today.tomorrow";
            FSchemeInterop.Utils.Convert(watch.GetValue(0), ref actual);
            Assert.AreEqual(expected, actual);
        }

        [Test]
        public void TestConcatStringInvalidInput()
        {
            DynamoModel model = Controller.DynamoModel;
            string testFilePath = Path.Combine(GetTestDirectory(), "TestConcatString_invalidInput.dyn");

            model.Open(testFilePath);

            Assert.Throws<AssertionException>(() =>
            {
                dynSettings.Controller.RunExpression(null);
            });
        }

        #endregion

        #region substring test cases

        [Test]
        public void TestSubStringEmptyInput()
        {
            DynamoModel model = Controller.DynamoModel;
            string testFilePath = Path.Combine(GetTestDirectory(), "TestSubstring_emptyString.dyn");

            model.Open(testFilePath);
            dynSettings.Controller.RunExpression(null);
            var watch = model.CurrentWorkspace.NodeFromWorkspace<Watch>("f72f6210-b32f-4dc4-9b2a-61f0144a0109");

            String actual = string.Empty;
            String expected = "";
            FSchemeInterop.Utils.Convert(watch.GetValue(0), ref actual);
            Assert.AreEqual(expected, actual);
        }

        [Test]
        public void TestSubStringFileInput()
        {
            DynamoModel model = Controller.DynamoModel;
            string testFilePath = Path.Combine(GetTestDirectory(), "TestSubstring_fromFile.dyn");

            model.Open(testFilePath);
            dynSettings.Controller.RunExpression(null);
            var watch = model.CurrentWorkspace.NodeFromWorkspace<Watch>("f72f6210-b32f-4dc4-9b2a-61f0144a0109");

            String actual = string.Empty;
            String expected = "rainbow";
            FSchemeInterop.Utils.Convert(watch.GetValue(0), ref actual);
            Assert.AreEqual(expected, actual);
        }

        [Test]
        public void TestSubStringFunctionInput()
        {
            DynamoModel model = Controller.DynamoModel;
            string testFilePath = Path.Combine(GetTestDirectory(), "TestSubstring_fromFunction.dyn");

            model.Open(testFilePath);
            dynSettings.Controller.RunExpression(null);
            var watch = model.CurrentWorkspace.NodeFromWorkspace<Watch>("f72f6210-b32f-4dc4-9b2a-61f0144a0109");

            String actual = string.Empty;
            String expected = "rainbow";
            FSchemeInterop.Utils.Convert(watch.GetValue(0), ref actual);
            Assert.AreEqual(expected, actual);
        }

        [Test]
        public void TestSubStringInvalidInput()
        {
            DynamoModel model = Controller.DynamoModel;
            string testFilePath = Path.Combine(GetTestDirectory(), "TestSubstring_invalidInput.dyn");

            model.Open(testFilePath);
            Assert.Throws<AssertionException>(() =>
            {
                dynSettings.Controller.RunExpression(null);
            });
        }

        [Test]
        public void TestSubStringNormalInput()
        {
            DynamoModel model = Controller.DynamoModel;
            string testFilePath = Path.Combine(GetTestDirectory(), "TestSubstring_normal.dyn");

            model.Open(testFilePath);
            dynSettings.Controller.RunExpression(null);
            var watch = model.CurrentWorkspace.NodeFromWorkspace<Watch>("f72f6210-b32f-4dc4-9b2a-61f0144a0109");

            String actual = string.Empty;
            String expected = "rainbow";
            FSchemeInterop.Utils.Convert(watch.GetValue(0), ref actual);
            Assert.AreEqual(expected, actual);
        }

        #endregion

        #region join string test cases

        [Test]
        public void TestJoinStringEmptyInput()
        {
            DynamoModel model = Controller.DynamoModel;
            string testFilePath = Path.Combine(GetTestDirectory(), "TestJoinString_emptyString.dyn");

            model.Open(testFilePath);
            dynSettings.Controller.RunExpression(null);
            var watch = model.CurrentWorkspace.NodeFromWorkspace<Watch>("f72f6210-b32f-4dc4-9b2a-61f0144a0109");

            String actual = string.Empty;
            String expected = ".";
            FSchemeInterop.Utils.Convert(watch.GetValue(0), ref actual);
            Assert.AreEqual(expected, actual);
        }

        [Test]
        public void TestJoinStringFileInput()
        {
            DynamoModel model = Controller.DynamoModel;
            string testFilePath = Path.Combine(GetTestDirectory(), "TestJoinString_fromFile.dyn");

            model.Open(testFilePath);
            dynSettings.Controller.RunExpression(null);
            var watch = model.CurrentWorkspace.NodeFromWorkspace<Watch>("f72f6210-b32f-4dc4-9b2a-61f0144a0109");

            String actual = string.Empty;
            String expected = "y.x";
            FSchemeInterop.Utils.Convert(watch.GetValue(0), ref actual);
            Assert.AreEqual(expected, actual);
        }

        [Test]
        public void TestJoinStringInvalidInput()
        {
            DynamoModel model = Controller.DynamoModel;
            string testFilePath = Path.Combine(GetTestDirectory(), "TestJoinString_invalidInput.dyn");

            model.Open(testFilePath);
            Assert.Throws<AssertionException>(() =>
            {
                dynSettings.Controller.RunExpression(null);
            });
        }

        [Test]
        public void TestJoinStringNormalInput()
        {
            DynamoModel model = Controller.DynamoModel;
            string testFilePath = Path.Combine(GetTestDirectory(), "TestJoinString_normal.dyn");

            model.Open(testFilePath);
            dynSettings.Controller.RunExpression(null);
            var watch = model.CurrentWorkspace.NodeFromWorkspace<Watch>("f72f6210-b32f-4dc4-9b2a-61f0144a0109");

            String actual = string.Empty;
            String expected = "first.second";
            FSchemeInterop.Utils.Convert(watch.GetValue(0), ref actual);
            Assert.AreEqual(expected, actual);
        }

        #endregion

        #region number to string test cases

        [Test]
        public void TestNumberToStringFunctionInput()
        {
            DynamoModel model = Controller.DynamoModel;
            string testFilePath = Path.Combine(GetTestDirectory(), "TestNumberToString_fromFunction.dyn");

            model.Open(testFilePath);
            dynSettings.Controller.RunExpression(null);
            var watch = model.CurrentWorkspace.NodeFromWorkspace<Watch>("f8767579-f7c1-475f-980e-7cd6a42684c8");

            String actual = string.Empty;
            String expected = "25";
            FSchemeInterop.Utils.Convert(watch.GetValue(0), ref actual);
            Assert.AreEqual(expected, actual);
        }

        [Test]
        public void TestNumberToStringInvalidInput()
        {
            DynamoModel model = Controller.DynamoModel;
            string testFilePath = Path.Combine(GetTestDirectory(), "TestNumberToString_invalidInput.dyn");

            model.Open(testFilePath);
            Assert.Throws<AssertionException>(() =>
            {
                dynSettings.Controller.RunExpression(null);
            });
        }

        [Test]
        public void TestNumberToStringNormalInput()
        {
            DynamoModel model = Controller.DynamoModel;
            string testFilePath = Path.Combine(GetTestDirectory(), "TestNumberToString_normal.dyn");

            model.Open(testFilePath);
            dynSettings.Controller.RunExpression(null);

            var watch1 = model.CurrentWorkspace.NodeFromWorkspace<Watch>("f8767579-f7c1-475f-980e-7cd6a42684c8");
            var watch2 = model.CurrentWorkspace.NodeFromWorkspace<Watch>("5a974eeb-6bca-4029-9948-c6af1c9fe913");
            var watch3 = model.CurrentWorkspace.NodeFromWorkspace<Watch>("ce2c9ef8-8fac-427a-b550-ecec8f66aacf");
            var watch4 = model.CurrentWorkspace.NodeFromWorkspace<Watch>("bd14730f-fddc-4301-9d63-7b1e77eeb72a");
            
            String actual1 = string.Empty;
            String actual2 = string.Empty;
            String actual3 = string.Empty;
            String actual4 = string.Empty;

            String expected1 = "123456789";
            String expected2 = "-123456789";
            String expected3 = "3.456";
            String expected4 = "-3.456";

            FSchemeInterop.Utils.Convert(watch1.GetValue(0), ref actual1);
            FSchemeInterop.Utils.Convert(watch2.GetValue(0), ref actual2);
            FSchemeInterop.Utils.Convert(watch3.GetValue(0), ref actual3);
            FSchemeInterop.Utils.Convert(watch4.GetValue(0), ref actual4);

            Assert.AreEqual(expected1, actual1);
            Assert.AreEqual(expected2, actual2);
            Assert.AreEqual(expected3, actual3);
            Assert.AreEqual(expected4, actual4);
        }

        #endregion

        #region split string test cases

        [Test]
        public void TestSplitStringEmptyInput()
        {
            DynamoModel model = Controller.DynamoModel;
            string testFilePath = Path.Combine(GetTestDirectory(), "TestSplitString_emptyString.dyn");

            model.Open(testFilePath);
            dynSettings.Controller.RunExpression(null);
            var watch = model.CurrentWorkspace.NodeFromWorkspace<Watch>("f72f6210-b32f-4dc4-9b2a-61f0144a0109");

            String actual = string.Empty;
            String expected = "";
            FSchemeInterop.Utils.Convert(watch.GetValue(0), ref actual);
            Assert.AreEqual(expected, actual);
        }

        [Test]
        public void TestSplitStringFileInput()
        {
            DynamoModel model = Controller.DynamoModel;
            string testFilePath = Path.Combine(GetTestDirectory(), "TestSplitString_fromFile.dyn");

            model.Open(testFilePath);
            dynSettings.Controller.RunExpression(null);
            var watch = model.CurrentWorkspace.NodeFromWorkspace<Watch>("f72f6210-b32f-4dc4-9b2a-61f0144a0109");

            String expected1 = "today";
            String expected2 = "yesterday";
            String expected3 = "tomorrow";

            FSharpList<FScheme.Value> splitedStrings = watch.GetValue(0).GetListFromFSchemeValue();
            Assert.AreEqual(expected1, splitedStrings[0].getStringFromFSchemeValue());
            Assert.AreEqual(expected2, splitedStrings[1].getStringFromFSchemeValue());
            Assert.AreEqual(expected3, splitedStrings[2].getStringFromFSchemeValue());
        }

        [Test]
        public void TestSplitStringFunctionInput()
        {
            DynamoModel model = Controller.DynamoModel;
            string testFilePath = Path.Combine(GetTestDirectory(), "TestSplitString_fromFunction.dyn");

            model.Open(testFilePath);
            dynSettings.Controller.RunExpression(null);
            var watch = model.CurrentWorkspace.NodeFromWorkspace<Watch>("f72f6210-b32f-4dc4-9b2a-61f0144a0109");

            String expected1 = "1";
            String expected2 = "2";

            FSharpList<FScheme.Value> splitedStrings = watch.GetValue(0).GetListFromFSchemeValue();
            Assert.AreEqual(expected1, splitedStrings[0].getStringFromFSchemeValue());
            Assert.AreEqual(expected2, splitedStrings[1].getStringFromFSchemeValue());
        }

        [Test]
        public void TestSplitStringInvalidInput()
        {
            DynamoModel model = Controller.DynamoModel;
            string testFilePath = Path.Combine(GetTestDirectory(), "TestSplitString_invalidInput.dyn");

            model.Open(testFilePath);
            Assert.Throws<AssertionException>(() =>
            {
                dynSettings.Controller.RunExpression(null);
            });
        }

        [Test]
        public void TestSplitStringNormalInput()
        {
            DynamoModel model = Controller.DynamoModel;
            string testFilePath = Path.Combine(GetTestDirectory(), "TestSplitString_normal.dyn");

            model.Open(testFilePath);
            dynSettings.Controller.RunExpression(null);
            var watch = model.CurrentWorkspace.NodeFromWorkspace<Watch>("f72f6210-b32f-4dc4-9b2a-61f0144a0109");

            String expected1 = "today";
            String expected2 = "yesterday";

            FSharpList<FScheme.Value> splitedStrings = watch.GetValue(0).GetListFromFSchemeValue();
            Assert.AreEqual(expected1, splitedStrings[0].getStringFromFSchemeValue());
            Assert.AreEqual(expected2, splitedStrings[1].getStringFromFSchemeValue());
        }

        #endregion

        #region string length test cases

        [Test]
        public void TestStringLengthEmptyInput()
        {
            DynamoModel model = Controller.DynamoModel;
            string testFilePath = Path.Combine(GetTestDirectory(), "TestStringLength_emptyString.dyn");

            model.Open(testFilePath);
            dynSettings.Controller.RunExpression(null);
            var watch = model.CurrentWorkspace.NodeFromWorkspace<Watch>("f72f6210-b32f-4dc4-9b2a-61f0144a0109");

            double actual = watch.GetValue(0).GetDoubleFromFSchemeValue();
            double expected = 0;
            Assert.AreEqual(expected, actual);
        }

        [Test]
        public void TestStringLengthFileInput()
        {
            DynamoModel model = Controller.DynamoModel;
            string testFilePath = Path.Combine(GetTestDirectory(), "TestStringLength_fromFile.dyn");

            model.Open(testFilePath);
            dynSettings.Controller.RunExpression(null);
            var watch = model.CurrentWorkspace.NodeFromWorkspace<Watch>("f72f6210-b32f-4dc4-9b2a-61f0144a0109");

            double actual = watch.GetValue(0).GetDoubleFromFSchemeValue();
            double expected = 16;

            Assert.AreEqual(expected, actual);
        }

        [Test]
        public void TestStringLengthFunctionInput()
        {
            DynamoModel model = Controller.DynamoModel;
            string testFilePath = Path.Combine(GetTestDirectory(), "TestStringLength_fromFunction.dyn");

            model.Open(testFilePath);
            dynSettings.Controller.RunExpression(null);
            var watch = model.CurrentWorkspace.NodeFromWorkspace<Watch>("f72f6210-b32f-4dc4-9b2a-61f0144a0109");

            double actual = watch.GetValue(0).GetDoubleFromFSchemeValue();
            double expected = 3;

            Assert.AreEqual(expected, actual);
        }

        [Test]
        public void TestStringLengthInvalidInput()
        {
            DynamoModel model = Controller.DynamoModel;
            string testFilePath = Path.Combine(GetTestDirectory(), "TestStringLength_invalidInput.dyn");

            model.Open(testFilePath);
            Assert.Throws<AssertionException>(() =>
            {
                dynSettings.Controller.RunExpression(null);
            });
        }

        [Test]
        public void TestStringLengthNormalInput()
        {
            DynamoModel model = Controller.DynamoModel;
            string testFilePath = Path.Combine(GetTestDirectory(), "TestStringLength_normal.dyn");

            model.Open(testFilePath);
            dynSettings.Controller.RunExpression(null);
            var watch = model.CurrentWorkspace.NodeFromWorkspace<Watch>("f72f6210-b32f-4dc4-9b2a-61f0144a0109");

            double actual = watch.GetValue(0).GetDoubleFromFSchemeValue();
            double expected = 15;

            Assert.AreEqual(expected, actual);
        }

        #endregion

        #region string to number

        [Test]
        public void TestStringToNumberEmptyInput()
        {
            DynamoModel model = Controller.DynamoModel;
            string testFilePath = Path.Combine(GetTestDirectory(), "TestStringToNumber_empltyString.dyn");

            model.Open(testFilePath);
            Assert.Throws<AssertionException>(() =>
            {
                dynSettings.Controller.RunExpression(null);
            });
        }

        [Test]
        public void TestStringToNumberFileInput()
        {
            DynamoModel model = Controller.DynamoModel;
            string testFilePath = Path.Combine(GetTestDirectory(), "TestStringToNumber_fromFile.dyn");

            model.Open(testFilePath);
            dynSettings.Controller.RunExpression(null);
            var watch = model.CurrentWorkspace.NodeFromWorkspace<Watch>("f8767579-f7c1-475f-980e-7cd6a42684c8");

            double actual = watch.GetValue(0).GetDoubleFromFSchemeValue();
            double expected = 123521;
            Assert.AreEqual(expected, actual);
        }

        [Test]
        public void TestStringToNumberFunctionInput()
        {
            DynamoModel model = Controller.DynamoModel;
            string testFilePath = Path.Combine(GetTestDirectory(), "TestStringToNumber_fromFunction.dyn");

            model.Open(testFilePath);
            dynSettings.Controller.RunExpression(null);
            var watch = model.CurrentWorkspace.NodeFromWorkspace<Watch>("f8767579-f7c1-475f-980e-7cd6a42684c8");

            double actual = watch.GetValue(0).GetDoubleFromFSchemeValue();
            double expected = 12;
            Assert.AreEqual(expected, actual);
        }

        [Test]
        public void TestStringToNumberInvalidInput()
        {
            DynamoModel model = Controller.DynamoModel;
            string testFilePath = Path.Combine(GetTestDirectory(), "TestStringToNumber_invalidInput.dyn");

            model.Open(testFilePath);
            Assert.Throws<AssertionException>(() =>
            {
                dynSettings.Controller.RunExpression(null);
            });
        }

        [Test]
        public void TestStringToNumberNormalInput()
        {
            DynamoModel model = Controller.DynamoModel;
            string testFilePath = Path.Combine(GetTestDirectory(), "TestStringToNumber_normal.dyn");

            model.Open(testFilePath);
            dynSettings.Controller.RunExpression(null);
            var watch1 = model.CurrentWorkspace.NodeFromWorkspace<Watch>("ca09bc3a-35c3-488f-a013-c05a5b7733c5");
            var watch2 = model.CurrentWorkspace.NodeFromWorkspace<Watch>("251210e5-2e04-4e81-b11d-39a8aff10887");
            var watch3 = model.CurrentWorkspace.NodeFromWorkspace<Watch>("898ee89d-a934-4b43-a051-da3459be329a");
            var watch4 = model.CurrentWorkspace.NodeFromWorkspace<Watch>("0afc0a8f-3d8a-4d7c-a2ec-d868cbb29b5f");

            double actual1 = watch1.GetValue(0).GetDoubleFromFSchemeValue();
            double actual2 = watch2.GetValue(0).GetDoubleFromFSchemeValue();
            double actual3 = watch3.GetValue(0).GetDoubleFromFSchemeValue();
            double actual4 = watch4.GetValue(0).GetDoubleFromFSchemeValue();

            double expected1 = 12;
            double expected2 = 12.3;
            double expected3 = 1000;
            double expected4 = 123456789;

            Assert.AreEqual(expected1, actual1);
            Assert.AreEqual(expected2, actual2);
            Assert.AreEqual(expected3, actual3);
            Assert.AreEqual(expected4, actual4);
        }

        #endregion

        #region string case test cases

        [Test]
        public void TestStringCaseEmptyInput()
        {
            DynamoModel model = Controller.DynamoModel;
            string testFilePath = Path.Combine(GetTestDirectory(), "TestStringCase_emptyString.dyn");

            model.Open(testFilePath);
            dynSettings.Controller.RunExpression(null);
            var watch = model.CurrentWorkspace.NodeFromWorkspace<Watch>("f72f6210-b32f-4dc4-9b2a-61f0144a0109");

            String actual = string.Empty;
            String expected = "";
            FSchemeInterop.Utils.Convert(watch.GetValue(0), ref actual);
            Assert.AreEqual(expected, actual);
        }

        [Test]
        public void TestStringCaseFileInput()
        {
            DynamoModel model = Controller.DynamoModel;
            string testFilePath = Path.Combine(GetTestDirectory(), "TestStringCase_fromFile.dyn");

            model.Open(testFilePath);
            dynSettings.Controller.RunExpression(null);
            var watch = model.CurrentWorkspace.NodeFromWorkspace<Watch>("f72f6210-b32f-4dc4-9b2a-61f0144a0109");

            String actual = string.Empty;
            String expected = "RAINY DAY";
            FSchemeInterop.Utils.Convert(watch.GetValue(0), ref actual);
            Assert.AreEqual(expected, actual);
        }

        [Test]
        public void TestStringCaseFunctionInput()
        {
            DynamoModel model = Controller.DynamoModel;
            string testFilePath = Path.Combine(GetTestDirectory(), "TestStringCase_fromFunction.dyn");

            model.Open(testFilePath);
            dynSettings.Controller.RunExpression(null);
            var watch = model.CurrentWorkspace.NodeFromWorkspace<Watch>("f72f6210-b32f-4dc4-9b2a-61f0144a0109");

            String actual = string.Empty;
            String expected = "SUNNYDAY";
            FSchemeInterop.Utils.Convert(watch.GetValue(0), ref actual);
            Assert.AreEqual(expected, actual);
        }

        [Test]
        public void TestStringCaseInvalidInput()
        {
            DynamoModel model = Controller.DynamoModel;
            string testFilePath = Path.Combine(GetTestDirectory(), "TestStringCase_invalidInput.dyn");

            model.Open(testFilePath);
            Assert.Throws<AssertionException>(() =>
            {
                dynSettings.Controller.RunExpression(null);
            });
        }

        [Test]
        public void TestStringCaseNormalInput()
        {
            DynamoModel model = Controller.DynamoModel;
            string testFilePath = Path.Combine(GetTestDirectory(), "TestStringCase_normal.dyn");

            model.Open(testFilePath);
            dynSettings.Controller.RunExpression(null);
            var watch1 = model.CurrentWorkspace.NodeFromWorkspace<Watch>("f72f6210-b32f-4dc4-9b2a-61f0144a0109");
            var watch2 = model.CurrentWorkspace.NodeFromWorkspace<Watch>("77a8c84b-b5bb-46f1-a550-7b3d5441c0a1");

            String actual1 = watch1.GetValue(0).getStringFromFSchemeValue();
            String actual2 = watch2.GetValue(0).getStringFromFSchemeValue();
            
            String expected1 = "RAINY DAY";
            String expected2 = "rainy day";

            Assert.AreEqual(expected1, actual1);
            Assert.AreEqual(expected2, actual2);
        }

        #endregion

        #region to string test cases

        [Ignore]
        public void TestToStringEmptyInput()
        {
            DynamoModel model = Controller.DynamoModel;
            string testFilePath = Path.Combine(GetTestDirectory(), "TestToString_emptyString.dyn");

            model.Open(testFilePath);
            dynSettings.Controller.RunExpression(null);
            var watch = model.CurrentWorkspace.NodeFromWorkspace<Watch>("f72f6210-b32f-4dc4-9b2a-61f0144a0109");

            String actual = string.Empty;
            String expected = @"""\n";
            FSchemeInterop.Utils.Convert(watch.GetValue(0), ref actual);
            Assert.AreEqual(expected, actual);
        }

        [Ignore]
        public void TestToStringFileInput()
        {
            DynamoModel model = Controller.DynamoModel;
            string testFilePath = Path.Combine(GetTestDirectory(), "TestToString_fromFile.dyn");

            model.Open(testFilePath);
            dynSettings.Controller.RunExpression(null);
            var watch = model.CurrentWorkspace.NodeFromWorkspace<Watch>("f72f6210-b32f-4dc4-9b2a-61f0144a0109");

            String actual = string.Empty;
            String expected = "can you read this\n";
            FSchemeInterop.Utils.Convert(watch.GetValue(0), ref actual);
            Assert.AreEqual(expected, actual);
        }

        [Ignore]
        public void TestToStringFunctionInput()
        {
            DynamoModel model = Controller.DynamoModel;
            string testFilePath = Path.Combine(GetTestDirectory(), "TestToString_fromFunction.dyn");

            model.Open(testFilePath);
            dynSettings.Controller.RunExpression(null);
            var watch = model.CurrentWorkspace.NodeFromWorkspace<Watch>("f72f6210-b32f-4dc4-9b2a-61f0144a0109");

            FSharpList<FScheme.Value> resultList = watch.GetValue(0).GetListFromFSchemeValue();

            String actual1 = resultList[0].getStringFromFSchemeValue();
            String actual2 = resultList[1].getStringFromFSchemeValue();

            String expected1 = "1\n";
            String expected2 = "2\n";
            Assert.AreEqual(expected1, actual1);
            Assert.AreEqual(expected2, actual2);
        }

        [Ignore]
        public void TestToStringNormalInput()
        {
            DynamoModel model = Controller.DynamoModel;
            string testFilePath = Path.Combine(GetTestDirectory(), "TestToString_normal.dyn");

            model.Open(testFilePath);
            dynSettings.Controller.RunExpression(null);
            var watch = model.CurrentWorkspace.NodeFromWorkspace<Watch>("f72f6210-b32f-4dc4-9b2a-61f0144a0109");

            String actual = string.Empty;
            String expected = "123456\n";
            FSchemeInterop.Utils.Convert(watch.GetValue(0), ref actual);
            Assert.AreEqual(expected, actual);
        }

        #endregion

    }
}<|MERGE_RESOLUTION|>--- conflicted
+++ resolved
@@ -17,9 +17,6 @@
     [TestFixture]
     class StringTests : DynamoUnitTest
     {
-<<<<<<< HEAD
-        string localDynamoStringTestFloder { get { return Path.Combine(GetTestDirectory(), "core", "string");}}
-=======
         #region helping Methods
 
         private string getStringFromFSchemeValue(FScheme.Value value)
@@ -38,8 +35,9 @@
 
         #region Test Properties
 
-        #endregion
->>>>>>> 88945853
+        string localDynamoStringTestFloder { get { return Path.Combine(GetTestDirectory(), "core", "string");}}
+
+        #endregion
 
         #region concat string test cases
 
