﻿using System;
using System.IO;
using System.Threading;
using Dynamo.FSchemeInterop;
using System.Collections.Generic;
using System.Linq;
using System.Text;
using NUnit.Framework;
using Dynamo.ViewModels;
using System.Reflection;
using Dynamo.Utilities;
using Dynamo.Nodes;
using Dynamo.Models;
using Microsoft.FSharp.Collections;
using Dynamo.Tests;
using String = System.String;

namespace Dynamo.Tests
{
    [TestFixture]
    class ListTests : DynamoUnitTest
    {
        string listTestFolder { get { return Path.Combine(GetTestDirectory(), "core", "list"); } }

        [Test]
        public void TestBuildSublistsEmptyInput()
        {
            DynamoModel model = Controller.DynamoModel;
            string testFilePath = Path.Combine(listTestFolder, "testBuildSubLists_emptyInput.dyn");
            model.Open(testFilePath);

            dynSettings.Controller.RunExpression(null);
            var watch = model.CurrentWorkspace.NodeFromWorkspace<Watch>("789c1592-b64c-4a97-8f1a-8cef3d0cc2d0");
            FSharpList<FScheme.Value> actual = watch.GetValue(0).GetListFromFSchemeValue();
            Assert.AreEqual(0, actual.Length);
        }

        [Test]
        public void TestBuildSublistsInvalidInput()
        {
            DynamoModel model = Controller.DynamoModel;
            string testFilePath = Path.Combine(listTestFolder, "testBuildSubLists_invalidInput.dyn");
            model.Open(testFilePath);

            Assert.Throws<AssertionException>(() =>
            {
                dynSettings.Controller.RunExpression(null);
            });
        }

        [Test]
        public void TestBuildSublistsNumberInput()
        {
            DynamoModel model = Controller.DynamoModel;
            string testFilePath = Path.Combine(listTestFolder, "testBuildSubLists_numberInput.dyn");
            model.Open(testFilePath);
            dynSettings.Controller.RunExpression(null);
            var watch = model.CurrentWorkspace.NodeFromWorkspace<Watch>("789c1592-b64c-4a97-8f1a-8cef3d0cc2d0");

            FSharpList<FScheme.Value> actual = watch.GetValue(0).GetListFromFSchemeValue();
            FSharpList<FScheme.Value> actualChild1 = actual[0].GetListFromFSchemeValue();
            FSharpList<FScheme.Value> actualChild2 = actual[1].GetListFromFSchemeValue();

            Assert.AreEqual(2, actual.Length);
            Assert.AreEqual(1, actualChild1.Length);
            Assert.AreEqual(1, actualChild1[0].GetDoubleFromFSchemeValue());
            Assert.AreEqual(1, actualChild2.Length);
            Assert.AreEqual(3, actualChild2[0].GetDoubleFromFSchemeValue());
        }

        [Test]
        public void TestBuildSublistsStringInput()
        {
            DynamoModel model = Controller.DynamoModel;
            string testFilePath = Path.Combine(listTestFolder, "testBuildSubLists_stringInput.dyn");
            model.Open(testFilePath);
            dynSettings.Controller.RunExpression(null);
            var watch = model.CurrentWorkspace.NodeFromWorkspace<Watch>("789c1592-b64c-4a97-8f1a-8cef3d0cc2d0");

            FSharpList<FScheme.Value> actual = watch.GetValue(0).GetListFromFSchemeValue();
            FSharpList<FScheme.Value> actualChild1 = actual[0].GetListFromFSchemeValue();
            FSharpList<FScheme.Value> actualChild2 = actual[1].GetListFromFSchemeValue();

            Assert.AreEqual(2, actual.Length);
            Assert.AreEqual(1, actualChild1.Length);
            Assert.AreEqual("b", actualChild1[0].getStringFromFSchemeValue());
            Assert.AreEqual(1, actualChild2.Length);
            Assert.AreEqual("d", actualChild2[0].getStringFromFSchemeValue());
        }

        [Test]
        public void TestConcatenateListsEmptyInput()
        {
            DynamoModel model = Controller.DynamoModel;
            string testFilePath = Path.Combine(listTestFolder, "testConcatenateLists_emptyInput.dyn");
            model.Open(testFilePath);
            dynSettings.Controller.RunExpression(null);
            var watch = model.CurrentWorkspace.NodeFromWorkspace<Watch>("789c1592-b64c-4a97-8f1a-8cef3d0cc2d0");

            FSharpList<FScheme.Value> actual = watch.GetValue(0).GetListFromFSchemeValue();

            Assert.AreEqual(0, actual.Length);
        }

        [Test]
        public void TestConcatenateListsInvalidInput()
        {
            DynamoModel model = Controller.DynamoModel;
            string testFilePath = Path.Combine(listTestFolder, "testConcatenateLists_invalidInput.dyn");
            model.Open(testFilePath);
            Assert.Throws<AssertionException>(() =>
            {
                dynSettings.Controller.RunExpression(null);
            });
        }

        [Test]
        public void TestConcatenateListsNormalInput()
        {
            DynamoModel model = Controller.DynamoModel;
            string testFilePath = Path.Combine(listTestFolder, "testConcatenateLists_normalInput.dyn");
            model.Open(testFilePath);
            dynSettings.Controller.RunExpression(null);
            var watch = model.CurrentWorkspace.NodeFromWorkspace<Watch>("789c1592-b64c-4a97-8f1a-8cef3d0cc2d0");

            FSharpList<FScheme.Value> actual = watch.GetValue(0).GetListFromFSchemeValue();

            Assert.AreEqual(9, actual.Length);
            Assert.AreEqual(10, actual[0].GetDoubleFromFSchemeValue());
            Assert.AreEqual(20, actual[1].GetDoubleFromFSchemeValue());
            Assert.AreEqual(10, actual[2].GetDoubleFromFSchemeValue());
            Assert.AreEqual(20, actual[3].GetDoubleFromFSchemeValue());
            Assert.AreEqual(10, actual[4].GetDoubleFromFSchemeValue());
            Assert.AreEqual("a", actual[5].getStringFromFSchemeValue());
            Assert.AreEqual("b", actual[6].getStringFromFSchemeValue());
            Assert.AreEqual("a", actual[7].getStringFromFSchemeValue());
            Assert.AreEqual("b", actual[8].getStringFromFSchemeValue());
        }

        [Test]
        public void TestDiagonalLeftListEmptyInput()
        {
            DynamoModel model = Controller.DynamoModel;
            string testFilePath = Path.Combine(listTestFolder, "testDiagonaLeftList_emptyInput.dyn");
            model.Open(testFilePath);
            dynSettings.Controller.RunExpression(null);
            var watch = model.CurrentWorkspace.NodeFromWorkspace<Watch>("789c1592-b64c-4a97-8f1a-8cef3d0cc2d0");

            FSharpList<FScheme.Value> actual = watch.GetValue(0).GetListFromFSchemeValue();

            Assert.AreEqual(0, actual.Length);
        }

        [Test]
        public void TestDiagonalLeftListInvalidInput()
        {
            DynamoModel model = Controller.DynamoModel;
            string testFilePath = Path.Combine(listTestFolder, "testDiagonaLeftList_invalidInput.dyn");
            model.Open(testFilePath);
            Assert.Throws<AssertionException>(() =>
            {
                dynSettings.Controller.RunExpression(null);
            });
        }

        [Test]
        public void TestDiagonalLeftListNumberInput()
        {
            DynamoModel model = Controller.DynamoModel;
            string testFilePath = Path.Combine(listTestFolder, "testDiagonaLeftList_numberInput.dyn");
            model.Open(testFilePath);
            dynSettings.Controller.RunExpression(null);
            var watch = model.CurrentWorkspace.NodeFromWorkspace<Watch>("789c1592-b64c-4a97-8f1a-8cef3d0cc2d0");

            FSharpList<FScheme.Value> actual = watch.GetValue(0).GetListFromFSchemeValue();
            FSharpList<FScheme.Value> actualChild1 = actual[0].GetListFromFSchemeValue();
            FSharpList<FScheme.Value> actualChild2 = actual[1].GetListFromFSchemeValue();
            FSharpList<FScheme.Value> actualChild3 = actual[2].GetListFromFSchemeValue();

            Assert.AreEqual(3, actual.Length);

            Assert.AreEqual(1, actualChild1.Length);
            Assert.AreEqual(1, actualChild1[0].GetDoubleFromFSchemeValue());

            Assert.AreEqual(2, actualChild2.Length);
            Assert.AreEqual(2, actualChild2[0].GetDoubleFromFSchemeValue());
            Assert.AreEqual(3, actualChild2[1].GetDoubleFromFSchemeValue());

            Assert.AreEqual(2, actualChild2.Length);
            Assert.AreEqual(4, actualChild3[0].GetDoubleFromFSchemeValue());
            Assert.AreEqual(5, actualChild3[1].GetDoubleFromFSchemeValue());
        }

        [Test]
        public void TestDiagonalLeftListStringInput()
        {
            DynamoModel model = Controller.DynamoModel;
            string testFilePath = Path.Combine(listTestFolder, "testDiagonaLeftList_stringInput.dyn");
            model.Open(testFilePath);
            dynSettings.Controller.RunExpression(null);
            var watch = model.CurrentWorkspace.NodeFromWorkspace<Watch>("789c1592-b64c-4a97-8f1a-8cef3d0cc2d0");

            FSharpList<FScheme.Value> actual = watch.GetValue(0).GetListFromFSchemeValue();
            Assert.AreEqual(3, actual.Length);
            FSharpList<FScheme.Value> actualChild1 = actual[0].GetListFromFSchemeValue();
            FSharpList<FScheme.Value> actualChild2 = actual[1].GetListFromFSchemeValue();
            FSharpList<FScheme.Value> actualChild3 = actual[2].GetListFromFSchemeValue();

            Assert.AreEqual(1, actualChild1.Length);
            Assert.AreEqual("a", actualChild1[0].getStringFromFSchemeValue());

            Assert.AreEqual(2, actualChild2.Length);
            Assert.AreEqual("b", actualChild2[0].getStringFromFSchemeValue());
            Assert.AreEqual("a", actualChild2[1].getStringFromFSchemeValue());

            Assert.AreEqual(1, actualChild3.Length);
            Assert.AreEqual("b", actualChild3[0].getStringFromFSchemeValue());
        }

        [Test]
        public void TestDiagonalRightListEmptyInput()
        {
            DynamoModel model = Controller.DynamoModel;
            string testFilePath = Path.Combine(listTestFolder, "testDiagonaRightList_emptyInput.dyn");
            model.Open(testFilePath);
            dynSettings.Controller.RunExpression(null);
            var watch = model.CurrentWorkspace.NodeFromWorkspace<Watch>("789c1592-b64c-4a97-8f1a-8cef3d0cc2d0");

            FSharpList<FScheme.Value> actual = watch.GetValue(0).GetListFromFSchemeValue();
            Assert.AreEqual(0, actual.Length);
        }

        [Test]
        public void TestDiagonalRightListInvalidInput()
        {
            DynamoModel model = Controller.DynamoModel;
            string testFilePath = Path.Combine(listTestFolder, "testDiagonaRightList_invalidInput.dyn");
            model.Open(testFilePath);

            Assert.Throws<AssertionException>(() =>
            {
                dynSettings.Controller.RunExpression(null);
            });
        }

        [Test]
        public void TestDiagonalRightListNumberInput()
        {
            DynamoModel model = Controller.DynamoModel;
            string testFilePath = Path.Combine(listTestFolder, "testDiagonaRightList_numberInput.dyn");
            model.Open(testFilePath);
            dynSettings.Controller.RunExpression(null);
            var watch = model.CurrentWorkspace.NodeFromWorkspace<Watch>("789c1592-b64c-4a97-8f1a-8cef3d0cc2d0");

            FSharpList<FScheme.Value> actual = watch.GetValue(0).GetListFromFSchemeValue();
            Assert.AreEqual(4, actual.Length);
            FSharpList<FScheme.Value> actualChild1 = actual[0].GetListFromFSchemeValue();
            FSharpList<FScheme.Value> actualChild2 = actual[1].GetListFromFSchemeValue();
            FSharpList<FScheme.Value> actualChild3 = actual[2].GetListFromFSchemeValue();
            FSharpList<FScheme.Value> actualChild4 = actual[3].GetListFromFSchemeValue();

            Assert.AreEqual(1, actualChild1.Length);
            Assert.AreEqual(5, actualChild1[0].GetDoubleFromFSchemeValue());

            Assert.AreEqual(1, actualChild2.Length);
            Assert.AreEqual(3, actualChild2[0].GetDoubleFromFSchemeValue());

            Assert.AreEqual(2, actualChild3.Length);
            Assert.AreEqual(1, actualChild3[0].GetDoubleFromFSchemeValue());
            Assert.AreEqual(4, actualChild3[1].GetDoubleFromFSchemeValue());

            Assert.AreEqual(1, actualChild4.Length);
            Assert.AreEqual(2, actualChild4[0].GetDoubleFromFSchemeValue());
        }

        [Test]
        public void TestFirstOfListEmptyInput()
        {
            DynamoModel model = Controller.DynamoModel;
            string testFilePath = Path.Combine(listTestFolder, "testFirstOfList_emptyInput.dyn");
            model.Open(testFilePath);
            Assert.Throws<AssertionException>(() =>
            {
                dynSettings.Controller.RunExpression(null);
            });
        }

        [Test]
        public void TestFirstOfListInvalidInput()
        {
            DynamoModel model = Controller.DynamoModel;
            string testFilePath = Path.Combine(listTestFolder, "testFirstOfList_invalidInput.dyn");
            model.Open(testFilePath);
            Assert.Throws<AssertionException>(() =>
            {
                dynSettings.Controller.RunExpression(null);
            });
        }

        [Test]
        public void TestFirstOfListNumberInput()
        {
            DynamoModel model = Controller.DynamoModel;
            string testFilePath = Path.Combine(listTestFolder, "testFirstOfList_numberInput.dyn");
            model.Open(testFilePath);
            dynSettings.Controller.RunExpression(null);
            var watch = model.CurrentWorkspace.NodeFromWorkspace<Watch>("789c1592-b64c-4a97-8f1a-8cef3d0cc2d0");

            double actual = watch.GetValue(0).GetDoubleFromFSchemeValue();
            double expected = 10;
            Assert.AreEqual(expected, actual);
        }

        [Test]
        public void TestFirstOfListStringInput()
        {
            DynamoModel model = Controller.DynamoModel;
            string testFilePath = Path.Combine(listTestFolder, "testFirstOfList_stringInput.dyn");
            model.Open(testFilePath);
            dynSettings.Controller.RunExpression(null);
            var watch = model.CurrentWorkspace.NodeFromWorkspace<Watch>("789c1592-b64c-4a97-8f1a-8cef3d0cc2d0");

            string actual = watch.GetValue(0).getStringFromFSchemeValue();
            string expected = "a";
            Assert.AreEqual(expected, actual);
        }

        [Test]
        public void TestIsEmptyListEmptyInput()
        {
            DynamoModel model = Controller.DynamoModel;
            string testFilePath = Path.Combine(listTestFolder, "testIsEmptyList_emptyInput.dyn");
            model.Open(testFilePath);
            dynSettings.Controller.RunExpression(null);
            var watch = model.CurrentWorkspace.NodeFromWorkspace<Watch>("789c1592-b64c-4a97-8f1a-8cef3d0cc2d0");

            double actual = watch.GetValue(0).GetDoubleFromFSchemeValue();
            double expected = 1;
            Assert.AreEqual(expected, actual);
        }

        [Test]
        public void TestIsEmptyListInvalidInput()
        {
            DynamoModel model = Controller.DynamoModel;
            string testFilePath = Path.Combine(listTestFolder, "testIsEmptyList_invalidInput.dyn");
            model.Open(testFilePath);
            Assert.Throws<AssertionException>(() =>
            {
                dynSettings.Controller.RunExpression(null);
            });
        }

        [Test]
        public void TestIsEmptyListNumberInput()
        {
            DynamoModel model = Controller.DynamoModel;
            string testFilePath = Path.Combine(listTestFolder, "testIsEmptyList_numberInput.dyn");
            model.Open(testFilePath);
            dynSettings.Controller.RunExpression(null);
            var watch = model.CurrentWorkspace.NodeFromWorkspace<Watch>("789c1592-b64c-4a97-8f1a-8cef3d0cc2d0");

            double actual = watch.GetValue(0).GetDoubleFromFSchemeValue();
            double expected = 0;
            Assert.AreEqual(expected, actual);
        }

        [Test]
        public void TestIsEmptyListStringInput()
        {
            DynamoModel model = Controller.DynamoModel;
            string testFilePath = Path.Combine(listTestFolder, "testIsEmptyList_stringInput.dyn");
            model.Open(testFilePath);
            dynSettings.Controller.RunExpression(null);
            var watch = model.CurrentWorkspace.NodeFromWorkspace<Watch>("789c1592-b64c-4a97-8f1a-8cef3d0cc2d0");

            double actual = watch.GetValue(0).GetDoubleFromFSchemeValue();
            double expected = 0;
            Assert.AreEqual(expected, actual);
        }

        [Test]
        public void TestStringLengthEmptyInput()
        {
            DynamoModel model = Controller.DynamoModel;
            string testFilePath = Path.Combine(listTestFolder, "testListLength_emptyInput.dyn");
            model.Open(testFilePath);
            dynSettings.Controller.RunExpression(null);
            var watch = model.CurrentWorkspace.NodeFromWorkspace<Watch>("789c1592-b64c-4a97-8f1a-8cef3d0cc2d0");

            double actual = watch.GetValue(0).GetDoubleFromFSchemeValue();
            double expected = 0;
            Assert.AreEqual(expected, actual);
        }

        [Test]
        public void TestStringLengthInvalidInput()
        {
            DynamoModel model = Controller.DynamoModel;
            string testFilePath = Path.Combine(listTestFolder, "testListLength_invalidInput.dyn");
            model.Open(testFilePath);
            Assert.Throws<AssertionException>(() =>
            {
                dynSettings.Controller.RunExpression(null);
            });
        }

        [Test]
        public void TestStringLengthNumberInput()
        {
            DynamoModel model = Controller.DynamoModel;
            string testFilePath = Path.Combine(listTestFolder, "testListLength_numberInput.dyn");
            model.Open(testFilePath);
            dynSettings.Controller.RunExpression(null);
            var watch = model.CurrentWorkspace.NodeFromWorkspace<Watch>("789c1592-b64c-4a97-8f1a-8cef3d0cc2d0");

            double actual = watch.GetValue(0).GetDoubleFromFSchemeValue();
            double expected = 5;
            Assert.AreEqual(expected, actual);
        }

        [Test]
        public void TestStringLengthStringInput()
        {
            DynamoModel model = Controller.DynamoModel;
            string testFilePath = Path.Combine(listTestFolder, "testListLength_stringInput.dyn");
            model.Open(testFilePath);
            dynSettings.Controller.RunExpression(null);
            var watch = model.CurrentWorkspace.NodeFromWorkspace<Watch>("789c1592-b64c-4a97-8f1a-8cef3d0cc2d0");

            double actual = watch.GetValue(0).GetDoubleFromFSchemeValue();
            double expected = 4;
            Assert.AreEqual(expected, actual);
        }

        [Test]
        public void TestPartitionStringEmptyInput()
        {
            DynamoModel model = Controller.DynamoModel;
            string testFilePath = Path.Combine(listTestFolder, "testPartitionList_emptyInput.dyn");
            model.Open(testFilePath);
            dynSettings.Controller.RunExpression(null);
            var watch = model.CurrentWorkspace.NodeFromWorkspace<Watch>("789c1592-b64c-4a97-8f1a-8cef3d0cc2d0");

            FSharpList<FScheme.Value> actual = watch.GetValue(0).GetListFromFSchemeValue();
            double expected = 0;
            Assert.AreEqual(expected, actual.Length);
        }

        [Test]
        public void TestPartitionStringInvalidInput()
        {
            DynamoModel model = Controller.DynamoModel;
            string testFilePath = Path.Combine(listTestFolder, "testPartitionList_invalidInput.dyn");
            model.Open(testFilePath);
            Assert.Throws<AssertionException>(() =>
            {
                dynSettings.Controller.RunExpression(null);
            });
        }

        [Test]
        public void TestPartitionStringNumberInput()
        {
            DynamoModel model = Controller.DynamoModel;
            string testFilePath = Path.Combine(listTestFolder, "testPartitionList_numberInput.dyn");
            model.Open(testFilePath);
            dynSettings.Controller.RunExpression(null);
            var watch = model.CurrentWorkspace.NodeFromWorkspace<Watch>("789c1592-b64c-4a97-8f1a-8cef3d0cc2d0");

            FSharpList<FScheme.Value> actual = watch.GetValue(0).GetListFromFSchemeValue();
            Assert.AreEqual(2, actual.Length);

            FSharpList<FScheme.Value> childList1 = actual[0].GetListFromFSchemeValue();
            Assert.AreEqual(3, childList1.Length);
            Assert.AreEqual(1, childList1[0].GetDoubleFromFSchemeValue());
            Assert.AreEqual(2, childList1[1].GetDoubleFromFSchemeValue());
            Assert.AreEqual(3, childList1[2].GetDoubleFromFSchemeValue());

            FSharpList<FScheme.Value> childList2 = actual[1].GetListFromFSchemeValue();
            Assert.AreEqual(2, childList2.Length);
            Assert.AreEqual(4, childList2[0].GetDoubleFromFSchemeValue());
            Assert.AreEqual(5, childList2[1].GetDoubleFromFSchemeValue());
        }

        [Test]
        public void TestPartitionStringStringInput()
        {
            DynamoModel model = Controller.DynamoModel;
            string testFilePath = Path.Combine(listTestFolder, "testPartitionList_stringInput.dyn");
            model.Open(testFilePath);
            dynSettings.Controller.RunExpression(null);
            var watch = model.CurrentWorkspace.NodeFromWorkspace<Watch>("789c1592-b64c-4a97-8f1a-8cef3d0cc2d0");

            FSharpList<FScheme.Value> actual = watch.GetValue(0).GetListFromFSchemeValue();
            Assert.AreEqual(2, actual.Length);

            FSharpList<FScheme.Value> childList1 = actual[0].GetListFromFSchemeValue();
            Assert.AreEqual(3, childList1.Length);
            Assert.AreEqual("a", childList1[0].getStringFromFSchemeValue());
            Assert.AreEqual("b", childList1[1].getStringFromFSchemeValue());
            Assert.AreEqual("a", childList1[2].getStringFromFSchemeValue());

            FSharpList<FScheme.Value> childList2 = actual[1].GetListFromFSchemeValue();
            Assert.AreEqual(1, childList2.Length);
            Assert.AreEqual("b", childList2[0].getStringFromFSchemeValue());
        }

        [Test]
        public void TestFlattenEmptyInput()
        {
            DynamoModel model = Controller.DynamoModel;
            string testFilePath = Path.Combine(listTestFolder, "testPlatten_emptyInput.dyn");
            model.Open(testFilePath);
            dynSettings.Controller.RunExpression(null);
            var watch = model.CurrentWorkspace.NodeFromWorkspace<Watch>("789c1592-b64c-4a97-8f1a-8cef3d0cc2d0");

            FSharpList<FScheme.Value> actual = watch.GetValue(0).GetListFromFSchemeValue();
            double expectedLength = 0;
            Assert.AreEqual(expectedLength, actual.Length);
        }

        [Test]
        public void TestFlattenInvalidInput()
        {
            DynamoModel model = Controller.DynamoModel;
            string testFilePath = Path.Combine(listTestFolder, "testPlatten_invalidInput.dyn");
            model.Open(testFilePath);
            Assert.Throws<AssertionException>(() =>
            {
                dynSettings.Controller.RunExpression(null);
            });
        }

        [Test]
        public void TestFlattenNormalInput()
        {
            DynamoModel model = Controller.DynamoModel;
            string testFilePath = Path.Combine(listTestFolder, "testPlatten_normalInput.dyn");
            model.Open(testFilePath);
            dynSettings.Controller.RunExpression(null);
            var watch = model.CurrentWorkspace.NodeFromWorkspace<Watch>("789c1592-b64c-4a97-8f1a-8cef3d0cc2d0");

            FSharpList<FScheme.Value> actual = watch.GetValue(0).GetListFromFSchemeValue();
            Assert.AreEqual(6, actual.Length);

            FSharpList<FScheme.Value> childList1 = actual[0].GetListFromFSchemeValue();
            Assert.AreEqual(5, childList1.Length);
            Assert.AreEqual(0, childList1[0].GetDoubleFromFSchemeValue());
            Assert.AreEqual(1, childList1[1].GetDoubleFromFSchemeValue());
            Assert.AreEqual(2, childList1[2].GetDoubleFromFSchemeValue());
            Assert.AreEqual(3, childList1[3].GetDoubleFromFSchemeValue());
            Assert.AreEqual(4, childList1[4].GetDoubleFromFSchemeValue());

            FSharpList<FScheme.Value> childList2 = actual[1].GetListFromFSchemeValue();
            Assert.AreEqual(4, childList2.Length);
            Assert.AreEqual("a", childList2[0].getStringFromFSchemeValue());
            Assert.AreEqual("b", childList2[1].getStringFromFSchemeValue());
            Assert.AreEqual("c", childList2[2].getStringFromFSchemeValue());
            Assert.AreEqual("d", childList2[3].getStringFromFSchemeValue());

            Assert.AreEqual("a", actual[2].getStringFromFSchemeValue());
            Assert.AreEqual("b", actual[3].getStringFromFSchemeValue());
            Assert.AreEqual("c", actual[4].getStringFromFSchemeValue());
            Assert.AreEqual("d", actual[5].getStringFromFSchemeValue());
        }

        [Test]
        public void TestFlattenCompletlyEmptyInput()
        {
            DynamoModel model = Controller.DynamoModel;
            string testFilePath = Path.Combine(listTestFolder, "testPlattenCompletely_emptyInput.dyn");
            model.Open(testFilePath);
            dynSettings.Controller.RunExpression(null);
            var watch = model.CurrentWorkspace.NodeFromWorkspace<Watch>("789c1592-b64c-4a97-8f1a-8cef3d0cc2d0");

            FSharpList<FScheme.Value> actual = watch.GetValue(0).GetListFromFSchemeValue();
            double expectedLength = 0;
            Assert.AreEqual(expectedLength, actual.Length);
        }

        [Test]
        public void TestFlattenCompletlyInvalidInput()
        {
            DynamoModel model = Controller.DynamoModel;
            string testFilePath = Path.Combine(listTestFolder, "testPlattenCompletely_invalidInput.dyn");
            model.Open(testFilePath);
            Assert.Throws<AssertionException>(() =>
            {
                dynSettings.Controller.RunExpression(null);
            });
        }

        [Test]
        public void TestFlattenCompletlyNormalInput()
        {
            DynamoModel model = Controller.DynamoModel;
            string testFilePath = Path.Combine(listTestFolder, "testPlattenCompletely_normalInput.dyn");
            model.Open(testFilePath);
            dynSettings.Controller.RunExpression(null);
            var watch = model.CurrentWorkspace.NodeFromWorkspace<Watch>("789c1592-b64c-4a97-8f1a-8cef3d0cc2d0");

            FSharpList<FScheme.Value> actual = watch.GetValue(0).GetListFromFSchemeValue();
            Assert.AreEqual(13, actual.Length);

            Assert.AreEqual(0, actual[0].GetDoubleFromFSchemeValue());
            Assert.AreEqual(1, actual[1].GetDoubleFromFSchemeValue());
            Assert.AreEqual(2, actual[2].GetDoubleFromFSchemeValue());
            Assert.AreEqual(3, actual[3].GetDoubleFromFSchemeValue());
            Assert.AreEqual(4, actual[4].GetDoubleFromFSchemeValue());
            Assert.AreEqual("a", actual[5].getStringFromFSchemeValue());
            Assert.AreEqual("b", actual[6].getStringFromFSchemeValue());
            Assert.AreEqual("c", actual[7].getStringFromFSchemeValue());
            Assert.AreEqual("d", actual[8].getStringFromFSchemeValue());
            Assert.AreEqual("a", actual[9].getStringFromFSchemeValue());
            Assert.AreEqual("b", actual[10].getStringFromFSchemeValue());
            Assert.AreEqual("c", actual[11].getStringFromFSchemeValue());
            Assert.AreEqual("d", actual[12].getStringFromFSchemeValue());
        }

        [Test]
        public void TestRepeatEmptyInput()
        {
            DynamoModel model = Controller.DynamoModel;
            string testFilePath = Path.Combine(listTestFolder, "testRepeat_emptyInput.dyn");
            model.Open(testFilePath);
            Assert.Throws<AssertionException>(() =>
            {
                dynSettings.Controller.RunExpression(null);
            });
        }

        [Test]
        public void TestRepeatNumberInput()
        {
            DynamoModel model = Controller.DynamoModel;
            string testFilePath = Path.Combine(listTestFolder, "testRepeat_numberInput.dyn");
            model.Open(testFilePath);
            dynSettings.Controller.RunExpression(null);
            var watch = model.CurrentWorkspace.NodeFromWorkspace<Watch>("789c1592-b64c-4a97-8f1a-8cef3d0cc2d0");

            FSharpList<FScheme.Value> actual = watch.GetValue(0).GetListFromFSchemeValue();
            Assert.AreEqual(5, actual.Length);

            FSharpList<FScheme.Value> childList1 = actual[0].GetListFromFSchemeValue();
            Assert.AreEqual(2, childList1.Length);
            Assert.AreEqual(0, childList1[0].GetDoubleFromFSchemeValue());
            Assert.AreEqual(0, childList1[1].GetDoubleFromFSchemeValue());

            FSharpList<FScheme.Value> childList2 = actual[1].GetListFromFSchemeValue();
            Assert.AreEqual(2, childList1.Length);
            Assert.AreEqual(1, childList2[0].GetDoubleFromFSchemeValue());
            Assert.AreEqual(1, childList2[1].GetDoubleFromFSchemeValue());

            FSharpList<FScheme.Value> childList3 = actual[2].GetListFromFSchemeValue();
            Assert.AreEqual(2, childList1.Length);
            Assert.AreEqual(2, childList3[0].GetDoubleFromFSchemeValue());
            Assert.AreEqual(2, childList3[1].GetDoubleFromFSchemeValue());

            FSharpList<FScheme.Value> childList4 = actual[3].GetListFromFSchemeValue();
            Assert.AreEqual(2, childList1.Length);
            Assert.AreEqual(3, childList4[0].GetDoubleFromFSchemeValue());
            Assert.AreEqual(3, childList4[1].GetDoubleFromFSchemeValue());

            FSharpList<FScheme.Value> childList5 = actual[4].GetListFromFSchemeValue();
            Assert.AreEqual(2, childList1.Length);
            Assert.AreEqual(4, childList5[0].GetDoubleFromFSchemeValue());
            Assert.AreEqual(4, childList5[1].GetDoubleFromFSchemeValue());
        }

        [Test]
        public void TestRepeatStringInput()
        {
            DynamoModel model = Controller.DynamoModel;
            string testFilePath = Path.Combine(listTestFolder, "testRepeat_stringInput.dyn");
            model.Open(testFilePath);
            dynSettings.Controller.RunExpression(null);
            var watch = model.CurrentWorkspace.NodeFromWorkspace<Watch>("789c1592-b64c-4a97-8f1a-8cef3d0cc2d0");

            FSharpList<FScheme.Value> actual = watch.GetValue(0).GetListFromFSchemeValue();
            Assert.AreEqual(4, actual.Length);

            FSharpList<FScheme.Value> childList1 = actual[0].GetListFromFSchemeValue();
            Assert.AreEqual(2, childList1.Length);
            Assert.AreEqual("a", childList1[0].getStringFromFSchemeValue());
            Assert.AreEqual("a", childList1[1].getStringFromFSchemeValue());

            FSharpList<FScheme.Value> childList2 = actual[1].GetListFromFSchemeValue();
            Assert.AreEqual(2, childList1.Length);
            Assert.AreEqual("b", childList2[0].getStringFromFSchemeValue());
            Assert.AreEqual("b", childList2[1].getStringFromFSchemeValue());

            FSharpList<FScheme.Value> childList3 = actual[2].GetListFromFSchemeValue();
            Assert.AreEqual(2, childList1.Length);
            Assert.AreEqual("c", childList3[0].getStringFromFSchemeValue());
            Assert.AreEqual("c", childList3[1].getStringFromFSchemeValue());

            FSharpList<FScheme.Value> childList4 = actual[3].GetListFromFSchemeValue();
            Assert.AreEqual(2, childList1.Length);
            Assert.AreEqual("d", childList4[0].getStringFromFSchemeValue());
            Assert.AreEqual("d", childList4[1].getStringFromFSchemeValue());
        }

        [Test]
        public void TestRestOfListEmptyInput()
        {
            DynamoModel model = Controller.DynamoModel;
            string testFilePath = Path.Combine(listTestFolder, "testRestOfList_emptyInput.dyn");
            model.Open(testFilePath);
            Assert.Throws<AssertionException>(() =>
            {
                dynSettings.Controller.RunExpression(null);
            });
        }

        [Test]
        public void TestRestOfListInvalidInput()
        {
            DynamoModel model = Controller.DynamoModel;
            string testFilePath = Path.Combine(listTestFolder, "testRestOfList_invalidInput.dyn");
            model.Open(testFilePath);
            Assert.Throws<AssertionException>(() =>
            {
                dynSettings.Controller.RunExpression(null);
            });
        }

        [Test]
        public void TestRestOfListNumberInput()
        {
            DynamoModel model = Controller.DynamoModel;
            string testFilePath = Path.Combine(listTestFolder, "testRestOfList_numberInput.dyn");
            model.Open(testFilePath);
            dynSettings.Controller.RunExpression(null);
            var watch = model.CurrentWorkspace.NodeFromWorkspace<Watch>("789c1592-b64c-4a97-8f1a-8cef3d0cc2d0");

            FSharpList<FScheme.Value> actual = watch.GetValue(0).GetListFromFSchemeValue();
            Assert.AreEqual(4, actual.Length);
            Assert.AreEqual(20, actual[0].GetDoubleFromFSchemeValue());
            Assert.AreEqual(10, actual[1].GetDoubleFromFSchemeValue());
            Assert.AreEqual(20, actual[2].GetDoubleFromFSchemeValue());
            Assert.AreEqual(10, actual[3].GetDoubleFromFSchemeValue());
        }

        [Test]
        public void TestRestOfListStringInput()
        {
            DynamoModel model = Controller.DynamoModel;
            string testFilePath = Path.Combine(listTestFolder, "testRestOfList_stringInput.dyn");
            model.Open(testFilePath);
            dynSettings.Controller.RunExpression(null);
            var watch = model.CurrentWorkspace.NodeFromWorkspace<Watch>("789c1592-b64c-4a97-8f1a-8cef3d0cc2d0");

            FSharpList<FScheme.Value> actual = watch.GetValue(0).GetListFromFSchemeValue();
            Assert.AreEqual(3, actual.Length);
            Assert.AreEqual("b", actual[0].getStringFromFSchemeValue());
            Assert.AreEqual("a", actual[1].getStringFromFSchemeValue());
            Assert.AreEqual("b", actual[2].getStringFromFSchemeValue());
        }

        [Test]
        public void TestTransposeEmptyInput()
        {
            DynamoModel model = Controller.DynamoModel;
            string testFilePath = Path.Combine(listTestFolder, "testTransposeList_emptyInput.dyn");
            model.Open(testFilePath);
            dynSettings.Controller.RunExpression(null);
            var watch = model.CurrentWorkspace.NodeFromWorkspace<Watch>("789c1592-b64c-4a97-8f1a-8cef3d0cc2d0");

            FSharpList<FScheme.Value> actual = watch.GetValue(0).GetListFromFSchemeValue();
            Assert.AreEqual(0, actual.Length);
        }

        [Test]
        public void TestTransposeInvalidInput()
        {
            DynamoModel model = Controller.DynamoModel;
            string testFilePath = Path.Combine(listTestFolder, "testTransposeList_invalidInput.dyn");
            model.Open(testFilePath);
            Assert.Throws<AssertionException>(() =>
            {
                dynSettings.Controller.RunExpression(null);
            });
        }

        [Test]
        public void TestTransposeNormalInput()
        {
            DynamoModel model = Controller.DynamoModel;
            string testFilePath = Path.Combine(listTestFolder, "testTransposeList_normalInput.dyn");
            model.Open(testFilePath);
            dynSettings.Controller.RunExpression(null);
            var watch = model.CurrentWorkspace.NodeFromWorkspace<Watch>("789c1592-b64c-4a97-8f1a-8cef3d0cc2d0");

            FSharpList<FScheme.Value> actual = watch.GetValue(0).GetListFromFSchemeValue();
            Assert.AreEqual(5, actual.Length);

            FSharpList<FScheme.Value> childList1 = actual[0].GetListFromFSchemeValue();
            Assert.AreEqual(2, childList1.Length);
            Assert.AreEqual(1, childList1[0].GetDoubleFromFSchemeValue());
            Assert.AreEqual("a", childList1[1].getStringFromFSchemeValue());

            FSharpList<FScheme.Value> childList2 = actual[1].GetListFromFSchemeValue();
            Assert.AreEqual(2, childList1.Length);
            Assert.AreEqual(2, childList2[0].GetDoubleFromFSchemeValue());
            Assert.AreEqual("b", childList2[1].getStringFromFSchemeValue());

            FSharpList<FScheme.Value> childList3 = actual[2].GetListFromFSchemeValue();
            Assert.AreEqual(2, childList1.Length);
            Assert.AreEqual(3, childList3[0].GetDoubleFromFSchemeValue());
            Assert.AreEqual("a", childList3[1].getStringFromFSchemeValue());

            FSharpList<FScheme.Value> childList4 = actual[3].GetListFromFSchemeValue();
            Assert.AreEqual(2, childList1.Length);
            Assert.AreEqual(4, childList4[0].GetDoubleFromFSchemeValue());
            Assert.AreEqual("b", childList4[1].getStringFromFSchemeValue());

            FSharpList<FScheme.Value> childList5 = actual[4].GetListFromFSchemeValue();
            Assert.AreEqual(2, childList1.Length);
            Assert.AreEqual(5, childList5[0].GetDoubleFromFSchemeValue());
        }

<<<<<<< HEAD
        /// <summary>
        /// This test uses nodes:
        ///     String, List, Watch
        ///     Repeat, Flatten, First of List, List Length, Is Empty List
        /// "Flatten" take output of "Repeat" as input.
        /// </summary>
        [Test]
        public void TestIntegrationOfRepeatAndFlattenList()
        {
            DynamoModel model = Controller.DynamoModel;
            string testFilePath = Path.Combine(listTestFolder, "TestIntegrationRepeatAndFlattenList.dyn");
            model.Open(testFilePath);
            dynSettings.Controller.RunExpression(null);

            Watch watch1 = model.CurrentWorkspace.NodeFromWorkspace<Watch>("a0836407-13ab-4e2b-b9c4-36cd19af7512");
            Watch watch2 = model.CurrentWorkspace.NodeFromWorkspace<Watch>("0019b762-5721-472a-baaa-7628a911eb42");
            Watch watch3 = model.CurrentWorkspace.NodeFromWorkspace<Watch>("229a1783-0cfa-4ba2-8de2-383a54cb596d");
            Watch watch4 = model.CurrentWorkspace.NodeFromWorkspace<Watch>("8b5c7a91-dd2a-4264-b7cf-10f97cca1474");

            Assert.AreEqual(1, watch1.GetValue(0).GetDoubleFromFSchemeValue());
            Assert.AreEqual(0, watch2.GetValue(0).GetDoubleFromFSchemeValue());

            FSharpList<FScheme.Value> list1 = watch3.GetValue(0).GetListFromFSchemeValue();
            double list1ExpectedLength = 9;
            double list1ActualLength = list1.Length;
            Assert.AreEqual(list1ExpectedLength, list1ActualLength);
            Assert.AreEqual(1, list1[0].GetDoubleFromFSchemeValue());
            Assert.AreEqual(1, list1[1].GetDoubleFromFSchemeValue());
            Assert.AreEqual(1, list1[2].GetDoubleFromFSchemeValue());
            Assert.AreEqual(0, list1[3].GetDoubleFromFSchemeValue());
            Assert.AreEqual(0, list1[4].GetDoubleFromFSchemeValue());
            Assert.AreEqual(0, list1[5].GetDoubleFromFSchemeValue());
            Assert.AreEqual(99999999999999, list1[6].GetDoubleFromFSchemeValue());
            Assert.AreEqual(99999999999999, list1[7].GetDoubleFromFSchemeValue());
            Assert.AreEqual(99999999999999, list1[8].GetDoubleFromFSchemeValue());

            FSharpList<FScheme.Value> list2 = watch4.GetValue(0).GetListFromFSchemeValue();
            double list2ExpectedLength = 3;
            double list2ActualLength = list2.Length;
            Assert.AreEqual(list2ExpectedLength, list2ActualLength);

            FSharpList<FScheme.Value> sublist1 = list2[0].GetListFromFSchemeValue();
            double sublist1ExpectedLength = 3;
            double sublist1Actuallength = sublist1.Length;
            Assert.AreEqual(sublist1ExpectedLength, sublist1Actuallength);
            Assert.AreEqual(1, sublist1[0].GetDoubleFromFSchemeValue());
            Assert.AreEqual(1, sublist1[1].GetDoubleFromFSchemeValue());
            Assert.AreEqual(1, sublist1[2].GetDoubleFromFSchemeValue());

            FSharpList<FScheme.Value> sublist2 = list2[1].GetListFromFSchemeValue();
            double sublist2ExpectedLength = 3;
            double sublist2Actuallength = sublist2.Length;
            Assert.AreEqual(sublist2ExpectedLength, sublist2Actuallength);
            Assert.AreEqual(0, sublist2[0].GetDoubleFromFSchemeValue());
            Assert.AreEqual(0, sublist2[1].GetDoubleFromFSchemeValue());
            Assert.AreEqual(0, sublist2[2].GetDoubleFromFSchemeValue());

            FSharpList<FScheme.Value> sublist3 = list2[2].GetListFromFSchemeValue();
            double sublist3ExpectedLength = 3;
            double sublist3Actuallength = sublist3.Length;
            Assert.AreEqual(sublist3ExpectedLength, sublist3Actuallength);
            Assert.AreEqual(99999999999999, sublist3[0].GetDoubleFromFSchemeValue());
            Assert.AreEqual(99999999999999, sublist3[1].GetDoubleFromFSchemeValue());
            Assert.AreEqual(99999999999999, sublist3[2].GetDoubleFromFSchemeValue());
        }

        /// <summary>
        /// This test uses nodes:
        ///     String, List, Watch
        ///     Concatenate List, Flatten Completely, Rest of List
        /// "Flatten Completety" and "Rest of List" take output of "Concatenate String" as input.
        /// </summary>
        [Test]
        public void TestIntegrationConcatAndFlattenCompletelyList()
        {
            DynamoModel model = Controller.DynamoModel;
            string testFilePath = Path.Combine(listTestFolder, "TestIntegrationConcatAndFlattenCompletelyList.dyn");
            model.Open(testFilePath);
            dynSettings.Controller.RunExpression(null);

            Watch watch1 = model.CurrentWorkspace.NodeFromWorkspace<Watch>("7bf98862-a2bb-44fd-8ea4-5f59dd477325");
            Watch watch2 = model.CurrentWorkspace.NodeFromWorkspace<Watch>("620f0f63-a9fc-4197-9082-6acbeeb9c07e");

            FSharpList<FScheme.Value> list1 = watch1.GetValue(0).GetListFromFSchemeValue();
            double list1ExpectedLength = 3;
            double list1ActualLength = list1.Length;
            Assert.AreEqual(list1ExpectedLength, list1ActualLength);
            Assert.AreEqual("often", list1[0].getStringFromFSchemeValue());
            Assert.AreEqual("sometimes", list1[1].getStringFromFSchemeValue());
            Assert.AreEqual("often", list1[2].getStringFromFSchemeValue());

            FSharpList<FScheme.Value> list2 = watch2.GetValue(0).GetListFromFSchemeValue();
            double list2ExpectedLength = 5;
            double list2ActualLength = list2.Length;
            Assert.AreEqual(list2ExpectedLength, list2ActualLength);
            Assert.AreEqual("sometimes", list2[0].getStringFromFSchemeValue());
            Assert.AreEqual("often", list2[1].getStringFromFSchemeValue());
            Assert.AreEqual("often", list2[2].getStringFromFSchemeValue());
            Assert.AreEqual("sometimes", list2[3].getStringFromFSchemeValue());
            Assert.AreEqual("often", list2[4].getStringFromFSchemeValue());
        }
=======
        #region Sort Test Cases

        [Test]
        public void Sort_NumbersfFromDiffInput()
        {
            var model = dynSettings.Controller.DynamoModel;

            string openPath = Path.Combine(GetTestDirectory(), @"core\list\Sort_NumbersfFromDiffInput.dyn");
            model.Open(openPath);

            // check all the nodes and connectors are loaded
            Assert.AreEqual(18, model.CurrentWorkspace.Connectors.Count);
            Assert.AreEqual(15, model.CurrentWorkspace.Nodes.Count);

            // run the expression
            dynSettings.Controller.RunExpression(null);

            // wait for the expression to complete
            Thread.Sleep(500);

            // fourth and last element in the list before sorting
            var watch = model.CurrentWorkspace.NodeFromWorkspace<Watch>("de6bd134-55d1-4fb8-a605-1c486b5acb5f");
            FSharpList<FScheme.Value> listWatchVal = watch.GetValue(0).GetListFromFSchemeValue();
            Assert.AreEqual(8, listWatchVal.Length);
            Assert.AreEqual(1, listWatchVal[4].GetDoubleFromFSchemeValue());
            Assert.AreEqual(0, listWatchVal[7].GetDoubleFromFSchemeValue());

            // First and last element in the list after sorting
            watch = model.CurrentWorkspace.NodeFromWorkspace<Watch>("25ee495f-2d8e-4fa5-8180-6d0e45eb4675");
            FSharpList<FScheme.Value> listWatchVal2 = watch.GetValue(0).GetListFromFSchemeValue();
            Assert.AreEqual(8, listWatchVal2.Length);
            Assert.AreEqual(-3.76498800959146, listWatchVal2[0].GetDoubleFromFSchemeValue());
            Assert.AreEqual(1, listWatchVal2[7].GetDoubleFromFSchemeValue());
        }


        [Test]
        public void Sort_SimpleNumbers()
        {
            var model = dynSettings.Controller.DynamoModel;

            string openPath = Path.Combine(GetTestDirectory(), @"core\list\Sort_SimpleNumbers.dyn");
            model.Open(openPath);

            // check all the nodes and connectors are loaded
            Assert.AreEqual(11, model.CurrentWorkspace.Connectors.Count);
            Assert.AreEqual(12, model.CurrentWorkspace.Nodes.Count);

            // run the expression
            dynSettings.Controller.RunExpression(null);

            // wait for the expression to complete
            Thread.Sleep(500);

            // First and last element in the list before sorting
            var watch = model.CurrentWorkspace.NodeFromWorkspace<Watch>("de6bd134-55d1-4fb8-a605-1c486b5acb5f");
            FSharpList<FScheme.Value> listWatchVal = watch.GetValue(0).GetListFromFSchemeValue();
            Assert.AreEqual(8, listWatchVal.Length);
            Assert.AreEqual(2, listWatchVal[0].GetDoubleFromFSchemeValue());
            Assert.AreEqual(1.7, listWatchVal[7].GetDoubleFromFSchemeValue());

            // First and last element in the list after sorting
            watch = model.CurrentWorkspace.NodeFromWorkspace<Watch>("25ee495f-2d8e-4fa5-8180-6d0e45eb4675");
            FSharpList<FScheme.Value> listWatchVal2 = watch.GetValue(0).GetListFromFSchemeValue();
            Assert.AreEqual(8, listWatchVal2.Length);
            Assert.AreEqual(0, listWatchVal2[0].GetDoubleFromFSchemeValue());
            Assert.AreEqual(10, listWatchVal2[7].GetDoubleFromFSchemeValue());
        }


        [Test]
        public void Sort_StringsAndNumbers_NegativeTest()
        {
            var model = dynSettings.Controller.DynamoModel;

            string openPath = Path.Combine(GetTestDirectory(), @"core\list\Sort_Strings&Numbers.dyn");
            model.Open(openPath);

            // check all the nodes and connectors are loaded
            Assert.AreEqual(7, model.CurrentWorkspace.Connectors.Count);
            Assert.AreEqual(8, model.CurrentWorkspace.Nodes.Count);

            // run the expression
            Assert.Throws<AssertionException>(() =>
            {
                dynSettings.Controller.RunExpression(null);
            });
        }

        [Test]
        public void Sort_Strings()
        {
            var model = dynSettings.Controller.DynamoModel;

            string openPath = Path.Combine(GetTestDirectory(), @"core\list\Sort_Strings.dyn");
            model.Open(openPath);

            // check all the nodes and connectors are loaded
            Assert.AreEqual(8, model.CurrentWorkspace.Connectors.Count);
            Assert.AreEqual(9, model.CurrentWorkspace.Nodes.Count);

            // run the expression
            dynSettings.Controller.RunExpression(null);

            // wait for the expression to complete
            Thread.Sleep(500);

            // First and last element in the list before sorting
            var watch = model.CurrentWorkspace.NodeFromWorkspace<Watch>("aa64651f-29cb-4008-b199-ec2f4ab3a1f7");
            FSharpList<FScheme.Value> listWatchVal = watch.GetValue(0).GetListFromFSchemeValue();
            Assert.AreEqual(5, listWatchVal.Length);
            Assert.AreEqual("dddd", listWatchVal[0].getStringFromFSchemeValue());
            Assert.AreEqual("bbbbbbbbbbbbb", listWatchVal[4].getStringFromFSchemeValue());

            // First and last element in the list after sorting
            watch = model.CurrentWorkspace.NodeFromWorkspace<Watch>("d8ee9c7c-c456-4a38-a5d8-07eca624ebfe");
            FSharpList<FScheme.Value> listWatchVal2 = watch.GetValue(0).GetListFromFSchemeValue();
            Assert.AreEqual(5, listWatchVal2.Length);
            Assert.AreEqual("a", listWatchVal2[0].getStringFromFSchemeValue());
            Assert.AreEqual("rrrrrrrrr", listWatchVal2[4].getStringFromFSchemeValue());
        }
        #endregion

        #region SortBy Test Cases
        [Test]
        public void SortBy_SimpleTest()
        {
            var model = dynSettings.Controller.DynamoModel;

            string openPath = Path.Combine(GetTestDirectory(), @"core\list\SortBy_SimpleTest.dyn");
            model.Open(openPath);

            // check all the nodes and connectors are loaded
            Assert.AreEqual(10, model.CurrentWorkspace.Connectors.Count);
            Assert.AreEqual(10, model.CurrentWorkspace.Nodes.Count);

            // run the expression
            dynSettings.Controller.RunExpression(null);

            // wait for the expression to complete
            Thread.Sleep(500);

            // First and last element in the list before sorting
            var watch = model.CurrentWorkspace.NodeFromWorkspace<Watch>("3cf42e26-c178-4cc4-81a5-38b1c7867f5e");
            FSharpList<FScheme.Value> listWatchVal = watch.GetValue(0).GetListFromFSchemeValue();
            Assert.AreEqual(5, listWatchVal.Length);
            Assert.AreEqual(10.23, listWatchVal[0].GetDoubleFromFSchemeValue());
            Assert.AreEqual(8, listWatchVal[4].GetDoubleFromFSchemeValue());

            // First and last element in the list after sorting
            watch = model.CurrentWorkspace.NodeFromWorkspace<Watch>("c966ac1d-5caa-4cfe-bb0c-f6db9e5697c4");
            FSharpList<FScheme.Value> listWatchVal2 = watch.GetValue(0).GetListFromFSchemeValue();
            Assert.AreEqual(5, listWatchVal2.Length);
            Assert.AreEqual(10.23, listWatchVal2[0].GetDoubleFromFSchemeValue());
            Assert.AreEqual(0.45, listWatchVal2[4].GetDoubleFromFSchemeValue());
        }
        #endregion

        #region Reverse Test Cases

        [Test]
        public void Reverse_ListWithOneNumber()
        {
            var model = dynSettings.Controller.DynamoModel;

            string openPath = Path.Combine(GetTestDirectory(), @"core\list\Reverse_ListWithOneNumber.dyn");
            model.Open(openPath);

            // check all the nodes and connectors are loaded
            Assert.AreEqual(3, model.CurrentWorkspace.Connectors.Count);
            Assert.AreEqual(4, model.CurrentWorkspace.Nodes.Count);

            // run the expression
            dynSettings.Controller.RunExpression(null);

            // wait for the expression to complete
            Thread.Sleep(500);

            // First element in the list before Reversing
            var watch = model.CurrentWorkspace.NodeFromWorkspace<Watch>("44505507-11d2-4792-b785-039304cadf89");
            FSharpList<FScheme.Value> listWatchVal = watch.GetValue(0).GetListFromFSchemeValue();
            Assert.AreEqual(1, listWatchVal.Length);
            Assert.AreEqual(0, listWatchVal[0].GetDoubleFromFSchemeValue());

        }

        [Test]
        public void Reverse_MixedList()
        {
            var model = dynSettings.Controller.DynamoModel;

            string openPath = Path.Combine(GetTestDirectory(), @"core\list\Reverse_MixedList.dyn");
            model.Open(openPath);

            // check all the nodes and connectors are loaded
            Assert.AreEqual(11, model.CurrentWorkspace.Connectors.Count);
            Assert.AreEqual(10, model.CurrentWorkspace.Nodes.Count);

            // run the expression
            dynSettings.Controller.RunExpression(null);

            // wait for the expression to complete
            Thread.Sleep(500);

            // First element in the list before Reversing
            var watch = model.CurrentWorkspace.NodeFromWorkspace<Watch>("44505507-11d2-4792-b785-039304cadf89");
            FSharpList<FScheme.Value> listWatchVal = watch.GetValue(0).GetListFromFSchemeValue();
            Assert.AreEqual(6, listWatchVal.Length);
            Assert.AreEqual(54.5, listWatchVal[0].GetDoubleFromFSchemeValue());

            // First element in the list after Reversing
            watch = model.CurrentWorkspace.NodeFromWorkspace<Watch>("6dc62b9d-6045-4b68-a34c-2d5da999958b");
            FSharpList<FScheme.Value> listWatchVal1 = watch.GetValue(0).GetListFromFSchemeValue();
            Assert.AreEqual(6, listWatchVal1.Length);
            Assert.AreEqual("Dynamo", listWatchVal1[0].getStringFromFSchemeValue());

        }

        [Test]
        public void Reverse_NumberRange()
        {
            var model = dynSettings.Controller.DynamoModel;

            string openPath = Path.Combine(GetTestDirectory(), @"core\list\Reverse_NumberRange.dyn");
            model.Open(openPath);

            // check all the nodes and connectors are loaded
            Assert.AreEqual(6, model.CurrentWorkspace.Connectors.Count);
            Assert.AreEqual(7, model.CurrentWorkspace.Nodes.Count);

            // run the expression
            dynSettings.Controller.RunExpression(null);

            // wait for the expression to complete
            Thread.Sleep(500);

            // First and last element in the list before Reversing
            var watch = model.CurrentWorkspace.NodeFromWorkspace<Watch>("44505507-11d2-4792-b785-039304cadf89");
            FSharpList<FScheme.Value> listWatchVal = watch.GetValue(0).GetListFromFSchemeValue();
            Assert.AreEqual(8, listWatchVal.Length);
            Assert.AreEqual(6, listWatchVal[0].GetDoubleFromFSchemeValue());
            Assert.AreEqual(-1, listWatchVal[7].GetDoubleFromFSchemeValue());

            // First and last element in the list after Reversing
            watch = model.CurrentWorkspace.NodeFromWorkspace<Watch>("6dc62b9d-6045-4b68-a34c-2d5da999958b");
            FSharpList<FScheme.Value> listWatchVal1 = watch.GetValue(0).GetListFromFSchemeValue();
            Assert.AreEqual(8, listWatchVal1.Length);
            Assert.AreEqual(-1, listWatchVal1[0].GetDoubleFromFSchemeValue());
            Assert.AreEqual(6, listWatchVal1[7].GetDoubleFromFSchemeValue());

        }

        [Test]
        public void Reverse_UsingStringList()
        {
            var model = dynSettings.Controller.DynamoModel;

            string openPath = Path.Combine(GetTestDirectory(), @"core\list\Reverse_UsingStringList.dyn");
            model.Open(openPath);

            // check all the nodes and connectors are loaded
            Assert.AreEqual(7, model.CurrentWorkspace.Connectors.Count);
            Assert.AreEqual(8, model.CurrentWorkspace.Nodes.Count);

            // run the expression
            dynSettings.Controller.RunExpression(null);

            // wait for the expression to complete
            Thread.Sleep(500);

            // First and last element in the list before Reversing
            var watch = model.CurrentWorkspace.NodeFromWorkspace<Watch>("44505507-11d2-4792-b785-039304cadf89");
            FSharpList<FScheme.Value> listWatchVal = watch.GetValue(0).GetListFromFSchemeValue();
            Assert.AreEqual(4, listWatchVal.Length);
            Assert.AreEqual("Script", listWatchVal[0].getStringFromFSchemeValue());
            Assert.AreEqual("Dynamo", listWatchVal[3].getStringFromFSchemeValue());

            // First and last element in the list after Reversing
            watch = model.CurrentWorkspace.NodeFromWorkspace<Watch>("6dc62b9d-6045-4b68-a34c-2d5da999958b");
            FSharpList<FScheme.Value> listWatchVal1 = watch.GetValue(0).GetListFromFSchemeValue();
            Assert.AreEqual(4, listWatchVal1.Length);
            Assert.AreEqual("Dynamo", listWatchVal1[0].getStringFromFSchemeValue());
            Assert.AreEqual("Script", listWatchVal1[3].getStringFromFSchemeValue());

        }

        [Test]
        public void Reverse_WithArrayInput()
        {
            var model = dynSettings.Controller.DynamoModel;

            string openPath = Path.Combine(GetTestDirectory(), @"core\list\Reverse_WithArrayInput.dyn");
            model.Open(openPath);

            // check all the nodes and connectors are loaded
            Assert.AreEqual(15, model.CurrentWorkspace.Connectors.Count);
            Assert.AreEqual(16, model.CurrentWorkspace.Nodes.Count);

            // run the expression
            dynSettings.Controller.RunExpression(null);

            // wait for the expression to complete
            Thread.Sleep(500);

            // First and last element in the list before Reversing
            var watch = model.CurrentWorkspace.NodeFromWorkspace<Watch>("1c9d53b6-b5e0-4282-9768-a6c53115aba4");
            FSharpList<FScheme.Value> listWatchVal = watch.GetValue(0).GetListFromFSchemeValue();
            Assert.AreEqual(3, listWatchVal.Length);
            //Assert.AreEqual(2, GetDoubleFromFSchemeValue(listWatchVal[0]));
            //Assert.AreEqual("Dynamo", GetDoubleFromFSchemeValue(listWatchVal[3]));

            // First and last element in the list after Reversing
            watch = model.CurrentWorkspace.NodeFromWorkspace<Watch>("2e8a3965-c908-4358-b7fc-331d0f3109ac");
            FSharpList<FScheme.Value> listWatchVal1 = watch.GetValue(0).GetListFromFSchemeValue();
            Assert.AreEqual(3, listWatchVal1.Length);
            //Assert.AreEqual("Dynamo", getStringFromFSchemeValue(listWatchVal1[0]));
            //Assert.AreEqual("Script", getStringFromFSchemeValue(listWatchVal1[3]));

        }

        [Test]
        public void Reverse_WithSingletonInput()
        {
            var model = dynSettings.Controller.DynamoModel;

            string openPath = Path.Combine(GetTestDirectory(), @"core\list\Reverse_WithSingletonInput.dyn");
            model.Open(openPath);

            // check all the nodes and connectors are loaded
            Assert.AreEqual(7, model.CurrentWorkspace.Nodes.Count);
            Assert.AreEqual(6, model.CurrentWorkspace.Connectors.Count);

            // run the expression
            dynSettings.Controller.RunExpression(null);

            // wait for the expression to complete
            Thread.Sleep(500);

            // First and last element in the list before Reversing
            var watch = model.CurrentWorkspace.NodeFromWorkspace<Watch>("1c9d53b6-b5e0-4282-9768-a6c53115aba4");
            FSharpList<FScheme.Value> listWatchVal = watch.GetValue(0).GetListFromFSchemeValue();
            Assert.AreEqual(3, listWatchVal.Length);
            Assert.AreEqual(10, listWatchVal[0].GetDoubleFromFSchemeValue());
            Assert.AreEqual(2, listWatchVal[1].GetDoubleFromFSchemeValue());
            Assert.AreEqual(3, listWatchVal[2].GetDoubleFromFSchemeValue());

            // First and last element in the list after Reversing
            watch = model.CurrentWorkspace.NodeFromWorkspace<Watch>("2e8a3965-c908-4358-b7fc-331d0f3109ac");
            FSharpList<FScheme.Value> listWatchVal1 = watch.GetValue(0).GetListFromFSchemeValue();
            Assert.AreEqual(3, listWatchVal1.Length);
            Assert.AreEqual(3, listWatchVal1[0].GetDoubleFromFSchemeValue());
            Assert.AreEqual(2, listWatchVal1[1].GetDoubleFromFSchemeValue());
            Assert.AreEqual(10, listWatchVal1[2].GetDoubleFromFSchemeValue());

        }

        #endregion

        #region Filter Tests

        [Test]
        public void Filter_SimpleTest()
        {
            var model = dynSettings.Controller.DynamoModel;

            string openPath = Path.Combine(GetTestDirectory(), @"core\list\Filter_SimpleTest.dyn");
            model.Open(openPath);

            // check all the nodes and connectors are loaded
            Assert.AreEqual(9, model.CurrentWorkspace.Nodes.Count);
            Assert.AreEqual(8, model.CurrentWorkspace.Connectors.Count);

            // run the expression
            dynSettings.Controller.RunExpression(null);

            // wait for the expression to complete
            Thread.Sleep(500);

            // First, Second and last element in the list before Filter
            var watch = model.CurrentWorkspace.NodeFromWorkspace<Watch>("a54127b5-decb-4750-aaf3-1b895be73984");
            FSharpList<FScheme.Value> listWatchVal = watch.GetValue(0).GetListFromFSchemeValue();
            Assert.AreEqual(11, listWatchVal.Length);
            Assert.AreEqual(0, listWatchVal[0].GetDoubleFromFSchemeValue());
            Assert.AreEqual(1, listWatchVal[1].GetDoubleFromFSchemeValue());
            Assert.AreEqual(10, listWatchVal[10].GetDoubleFromFSchemeValue());

            // First, Second and last element in the list after Filter
            watch = model.CurrentWorkspace.NodeFromWorkspace<Watch>("41279a88-2f0b-4bd3-bef1-1be693df5c7e");
            FSharpList<FScheme.Value> listWatchVal1 = watch.GetValue(0).GetListFromFSchemeValue();
            Assert.AreEqual(5, listWatchVal1.Length);
            Assert.AreEqual(6, listWatchVal1[0].GetDoubleFromFSchemeValue());
            Assert.AreEqual(7, listWatchVal1[1].GetDoubleFromFSchemeValue());
            Assert.AreEqual(10, listWatchVal1[4].GetDoubleFromFSchemeValue());

        }

        [Test]
        public void Filter_NegativeTest()
        {
            var model = dynSettings.Controller.DynamoModel;

            string openPath = Path.Combine(GetTestDirectory(), @"core\list\Filter_NegativeTest.dyn");
            model.Open(openPath);

            // check all the nodes and connectors are loaded
            Assert.AreEqual(9, model.CurrentWorkspace.Nodes.Count);
            Assert.AreEqual(8, model.CurrentWorkspace.Connectors.Count);

            // run the expression
            dynSettings.Controller.RunExpression(null);

            // wait for the expression to complete
            Thread.Sleep(500);

            // First, second and last element in the list before Filter
            var watch = model.CurrentWorkspace.NodeFromWorkspace<Watch>("1327061f-b25d-4e91-9df7-a79850cb59e0");
            FSharpList<FScheme.Value> listWatchVal = watch.GetValue(0).GetListFromFSchemeValue();
            Assert.AreEqual(6, listWatchVal.Length);
            Assert.AreEqual(0, listWatchVal[0].GetDoubleFromFSchemeValue());
            Assert.AreEqual(1, listWatchVal[1].GetDoubleFromFSchemeValue());
            Assert.AreEqual(5, listWatchVal[5].GetDoubleFromFSchemeValue());

            // After filter there should not
            watch = model.CurrentWorkspace.NodeFromWorkspace<Watch>("41279a88-2f0b-4bd3-bef1-1be693df5c7e");
            FSharpList<FScheme.Value> listWatchVal1 = watch.GetValue(0).GetListFromFSchemeValue();
            Assert.AreEqual(0, listWatchVal1.Length);

        }

        [Test]
        public void Filter_Complex()
        {
            var model = dynSettings.Controller.DynamoModel;

            string openPath = Path.Combine(GetTestDirectory(), @"core\list\Filter_Complex.dyn");
            model.Open(openPath);

            // check all the nodes and connectors are loaded
            Assert.AreEqual(11, model.CurrentWorkspace.Nodes.Count);
            Assert.AreEqual(12, model.CurrentWorkspace.Connectors.Count);

            // run the expression
            dynSettings.Controller.RunExpression(null);

            // wait for the expression to complete
            Thread.Sleep(500);

            // First, second and last element in the first list after Filter
            var watch = model.CurrentWorkspace.NodeFromWorkspace<Watch>("fce51e58-10e1-46b4-bc4c-756dfde00de7");
            FSharpList<FScheme.Value> listWatchVal = watch.GetValue(0).GetListFromFSchemeValue();
            Assert.AreEqual(5, listWatchVal.Length);
            Assert.AreEqual(6, listWatchVal[0].GetDoubleFromFSchemeValue());
            Assert.AreEqual(7, listWatchVal[1].GetDoubleFromFSchemeValue());
            Assert.AreEqual(10, listWatchVal[4].GetDoubleFromFSchemeValue());

            // First, second and last element in the second list after Filter
            watch = model.CurrentWorkspace.NodeFromWorkspace<Watch>("412526ae-d86c-491c-a587-d43598fa9c93");
            FSharpList<FScheme.Value> listWatchVal1 = watch.GetValue(0).GetListFromFSchemeValue();
            Assert.AreEqual(5, listWatchVal1.Length);
            Assert.AreEqual(0, listWatchVal1[0].GetDoubleFromFSchemeValue());
            Assert.AreEqual(1, listWatchVal1[1].GetDoubleFromFSchemeValue());
            Assert.AreEqual(4, listWatchVal1[4].GetDoubleFromFSchemeValue());

            // First, second and last elements in the list after combining above two filtered list
            watch = model.CurrentWorkspace.NodeFromWorkspace<Watch>("dc27f671-4cef-480f-9ddc-218d61db7e52");
            FSharpList<FScheme.Value> listWatchVal2 = watch.GetValue(0).GetListFromFSchemeValue();
            Assert.AreEqual(5, listWatchVal2.Length);
            Assert.AreEqual(double.PositiveInfinity, listWatchVal2[0].GetDoubleFromFSchemeValue());
            Assert.AreEqual(7, listWatchVal2[1].GetDoubleFromFSchemeValue());
            Assert.AreEqual(2.5, listWatchVal2[4].GetDoubleFromFSchemeValue());


        }

        #endregion

        #region LaceShortest test cases

        [Test]
        public void LaceShortest_Simple()
        {
            var model = dynSettings.Controller.DynamoModel;

            string openPath = Path.Combine(GetTestDirectory(), @"core\list\LaceShortest_Simple.dyn");
            model.Open(openPath);

            // check all the nodes and connectors are loaded
            Assert.AreEqual(13, model.CurrentWorkspace.Nodes.Count);
            Assert.AreEqual(12, model.CurrentWorkspace.Connectors.Count);

            // run the expression
            dynSettings.Controller.RunExpression(null);

            // wait for the expression to complete
            Thread.Sleep(500);

            // Element from the Reverse list
            var reverse = model.CurrentWorkspace.NodeFromWorkspace<Reverse>("c3d629f7-76a0-40bc-bf39-da45d8b8ea7a");
            FSharpList<FScheme.Value> listReverseValue = reverse.GetValue(0).GetListFromFSchemeValue();
            Assert.AreEqual(2, listReverseValue.Length);
            Assert.AreEqual(4, listReverseValue[0].GetDoubleFromFSchemeValue());
            Assert.AreEqual(2, listReverseValue[1].GetDoubleFromFSchemeValue());

            // Elements from the Combine list
            var combine = model.CurrentWorkspace.NodeFromWorkspace<Combine>("cc23b43e-3709-4ed1-bedb-f903e4ea7d75");
            FSharpList<FScheme.Value> listCombineValue = combine.GetValue(0).GetListFromFSchemeValue();
            Assert.AreEqual(2, listCombineValue.Length);
            Assert.AreEqual(-0.5, listCombineValue[0].GetDoubleFromFSchemeValue());
            Assert.AreEqual(-1, listCombineValue[1].GetDoubleFromFSchemeValue());

            // Elements from first LaceShortest list
            var shortest = model.CurrentWorkspace.NodeFromWorkspace<LaceShortest>("10005d3c-3bbf-4690-b658-37b11c8402b1");
            FSharpList<FScheme.Value> listShotestValue = shortest.GetValue(0).GetListFromFSchemeValue();
            Assert.AreEqual(2, listShotestValue.Length);
            Assert.AreEqual(2, listShotestValue[0].GetDoubleFromFSchemeValue());
            Assert.AreEqual(4, listShotestValue[1].GetDoubleFromFSchemeValue());

            // Elements from second LaceShortest list
            var shortest1 = model.CurrentWorkspace.NodeFromWorkspace<LaceShortest>("ce7bf465-0f93-4e5a-8bc9-9960cd077f25");
            FSharpList<FScheme.Value> listShotestValue1 = shortest1.GetValue(0).GetListFromFSchemeValue();
            Assert.AreEqual(2, listShotestValue1.Length);
            Assert.AreEqual(-4, listShotestValue1[0].GetDoubleFromFSchemeValue());
            Assert.AreEqual(-4, listShotestValue1[1].GetDoubleFromFSchemeValue());

        }

        [Test]
        public void LaceShortest_NegativeInput()
        {
            var model = dynSettings.Controller.DynamoModel;

            string openPath = Path.Combine(GetTestDirectory(), @"core\list\LaceShortest_NegativeInput.dyn");
            model.Open(openPath);

            // check all the nodes and connectors are loaded
            Assert.AreEqual(9, model.CurrentWorkspace.Nodes.Count);
            Assert.AreEqual(12, model.CurrentWorkspace.Connectors.Count);

            Assert.Throws<AssertionException>(() =>
            {
                dynSettings.Controller.RunExpression(null);
            });

        }

        [Test]
        public void LaceShortest_StringInput()
        {
            var model = dynSettings.Controller.DynamoModel;

            string openPath = Path.Combine(GetTestDirectory(), @"core\list\LaceShortest_StringInput.dyn");
            model.Open(openPath);

            // check all the nodes and connectors are loaded
            Assert.AreEqual(13, model.CurrentWorkspace.Nodes.Count);
            Assert.AreEqual(15, model.CurrentWorkspace.Connectors.Count);

            // run the expression
            dynSettings.Controller.RunExpression(null);

            // wait for the expression to complete
            Thread.Sleep(500);

            // Element from the Reverse list
            var reverse = model.CurrentWorkspace.NodeFromWorkspace<ConcatStrings>("1c4c75ff-735d-4431-9df3-2b187c469b3a");
            string actual = reverse.GetValue(0).getStringFromFSchemeValue();
            string expected = "1Design";
            Assert.AreEqual(expected, actual);

            // Elements from first LaceShortest list
            var shortest = model.CurrentWorkspace.NodeFromWorkspace<LaceShortest>("10005d3c-3bbf-4690-b658-37b11c8402b1");
            FSharpList<FScheme.Value> listShotestValue = shortest.GetValue(0).GetListFromFSchemeValue();
            Assert.AreEqual(3, listShotestValue.Length);
            Assert.AreEqual(1, listShotestValue[0].GetDoubleFromFSchemeValue());
            Assert.AreEqual(1, listShotestValue[1].GetDoubleFromFSchemeValue());
            Assert.AreEqual(1, listShotestValue[2].GetDoubleFromFSchemeValue());

            // Elements from second LaceShortest list
            var shortest1 = model.CurrentWorkspace.NodeFromWorkspace<LaceShortest>("c19f09a1-6132-4c9c-8f37-5f138e1a3067");
            FSharpList<FScheme.Value> listShotestValue1 = shortest1.GetValue(0).GetListFromFSchemeValue();
            Assert.AreEqual(3, listShotestValue1.Length);
            Assert.AreEqual("Dynamo", listShotestValue1[0].getStringFromFSchemeValue());
            Assert.AreEqual("Design", listShotestValue1[1].getStringFromFSchemeValue());
            Assert.AreEqual("Script", listShotestValue1[2].getStringFromFSchemeValue());

        }

        #endregion

        #region LaceLongest test cases

        [Test]
        public void LaceLongest_Simple()
        {
            var model = dynSettings.Controller.DynamoModel;

            string openPath = Path.Combine(GetTestDirectory(), @"core\list\LaceLongest_Simple.dyn");
            model.Open(openPath);

            // check all the nodes and connectors are loaded
            Assert.AreEqual(8, model.CurrentWorkspace.Nodes.Count);
            Assert.AreEqual(7, model.CurrentWorkspace.Connectors.Count);

            // run the expression
            dynSettings.Controller.RunExpression(null);

            // wait for the expression to complete
            Thread.Sleep(500);

            var watch = model.CurrentWorkspace.NodeFromWorkspace<Watch>("5da40769-ffc8-408b-94bb-8c5dff31132e");

            FSharpList<FScheme.Value> actual = watch.GetValue(0).GetListFromFSchemeValue();
            FSharpList<FScheme.Value> actualChild1 = actual[0].GetListFromFSchemeValue();
            FSharpList<FScheme.Value> actualChild2 = actual[1].GetListFromFSchemeValue();
            FSharpList<FScheme.Value> actualChild3 = actual[2].GetListFromFSchemeValue();
            FSharpList<FScheme.Value> actualChild4 = actual[3].GetListFromFSchemeValue();

            Assert.AreEqual(4, actual.Length);

            Assert.AreEqual(1, actualChild1.Length);
            Assert.AreEqual(2, actualChild1[0].GetDoubleFromFSchemeValue());

            Assert.AreEqual(1, actualChild2.Length);
            Assert.AreEqual(8, actualChild2[0].GetDoubleFromFSchemeValue());

            Assert.AreEqual(1, actualChild3.Length);
            Assert.AreEqual(14, actualChild3[0].GetDoubleFromFSchemeValue());

            Assert.AreEqual(1, actualChild4.Length);
            Assert.AreEqual(19, actualChild4[0].GetDoubleFromFSchemeValue());

        }

        [Test]
        public void LaceLongest_Negative()
        {
            var model = dynSettings.Controller.DynamoModel;

            string openPath = Path.Combine(GetTestDirectory(), @"core\list\LaceLongest_Negative.dyn");
            model.Open(openPath);

            // check all the nodes and connectors are loaded
            Assert.AreEqual(3, model.CurrentWorkspace.Nodes.Count);
            Assert.AreEqual(3, model.CurrentWorkspace.Connectors.Count);

            Assert.Throws<AssertionException>(() =>
            {
                dynSettings.Controller.RunExpression(null);
            });

        }

        [Test]
        public void LaceLongest_ListWith10000Element()
        {
            var model = dynSettings.Controller.DynamoModel;

            string openPath = Path.Combine(GetTestDirectory(), @"core\list\LaceLongest_ListWith10000Element.dyn");
            model.Open(openPath);

            // check all the nodes and connectors are loaded
            Assert.AreEqual(4, model.CurrentWorkspace.Nodes.Count);
            Assert.AreEqual(3, model.CurrentWorkspace.Connectors.Count);

            // run the expression
            dynSettings.Controller.RunExpression(null);

            // wait for the expression to complete
            Thread.Sleep(500);

            var watch = model.CurrentWorkspace.NodeFromWorkspace<LaceLongest>("25daa241-d8a4-4e74-aec1-6068358babf7");
            FSharpList<FScheme.Value> listWatchValue = watch.GetValue(0).GetListFromFSchemeValue();
            Assert.AreEqual(10000, listWatchValue.Length);
            Assert.AreEqual(2001, listWatchValue[1000].GetDoubleFromFSchemeValue());

        }

        #endregion
>>>>>>> 433a4a0e
    }
}<|MERGE_RESOLUTION|>--- conflicted
+++ resolved
@@ -22,6 +22,8 @@
     {
         string listTestFolder { get { return Path.Combine(GetTestDirectory(), "core", "list"); } }
 
+        #region Build Sublists
+
         [Test]
         public void TestBuildSublistsEmptyInput()
         {
@@ -87,6 +89,10 @@
             Assert.AreEqual(1, actualChild2.Length);
             Assert.AreEqual("d", actualChild2[0].getStringFromFSchemeValue());
         }
+
+        #endregion
+
+        #region Concatenate Lists
 
         [Test]
         public void TestConcatenateListsEmptyInput()
@@ -137,6 +143,10 @@
             Assert.AreEqual("b", actual[8].getStringFromFSchemeValue());
         }
 
+        #endregion
+
+        #region Diagonal Left
+
         [Test]
         public void TestDiagonalLeftListEmptyInput()
         {
@@ -216,6 +226,10 @@
             Assert.AreEqual(1, actualChild3.Length);
             Assert.AreEqual("b", actualChild3[0].getStringFromFSchemeValue());
         }
+
+        #endregion
+
+        #region Diagonal Right
 
         [Test]
         public void TestDiagonalRightListEmptyInput()
@@ -273,6 +287,10 @@
             Assert.AreEqual(2, actualChild4[0].GetDoubleFromFSchemeValue());
         }
 
+        #endregion
+
+        #region First of List
+
         [Test]
         public void TestFirstOfListEmptyInput()
         {
@@ -325,6 +343,10 @@
             Assert.AreEqual(expected, actual);
         }
 
+        #endregion
+
+        #region Is Empty List
+
         [Test]
         public void TestIsEmptyListEmptyInput()
         {
@@ -379,8 +401,12 @@
             Assert.AreEqual(expected, actual);
         }
 
-        [Test]
-        public void TestStringLengthEmptyInput()
+        #endregion
+
+        #region List Length
+
+        [Test]
+        public void TestListLengthEmptyInput()
         {
             DynamoModel model = Controller.DynamoModel;
             string testFilePath = Path.Combine(listTestFolder, "testListLength_emptyInput.dyn");
@@ -394,7 +420,7 @@
         }
 
         [Test]
-        public void TestStringLengthInvalidInput()
+        public void TestListLengthInvalidInput()
         {
             DynamoModel model = Controller.DynamoModel;
             string testFilePath = Path.Combine(listTestFolder, "testListLength_invalidInput.dyn");
@@ -406,7 +432,7 @@
         }
 
         [Test]
-        public void TestStringLengthNumberInput()
+        public void TestListLengthNumberInput()
         {
             DynamoModel model = Controller.DynamoModel;
             string testFilePath = Path.Combine(listTestFolder, "testListLength_numberInput.dyn");
@@ -420,7 +446,7 @@
         }
 
         [Test]
-        public void TestStringLengthStringInput()
+        public void TestListLengthStringInput()
         {
             DynamoModel model = Controller.DynamoModel;
             string testFilePath = Path.Combine(listTestFolder, "testListLength_stringInput.dyn");
@@ -433,8 +459,12 @@
             Assert.AreEqual(expected, actual);
         }
 
-        [Test]
-        public void TestPartitionStringEmptyInput()
+        #endregion
+
+        #region Partition List
+
+        [Test]
+        public void TestPartitionListEmptyInput()
         {
             DynamoModel model = Controller.DynamoModel;
             string testFilePath = Path.Combine(listTestFolder, "testPartitionList_emptyInput.dyn");
@@ -448,7 +478,7 @@
         }
 
         [Test]
-        public void TestPartitionStringInvalidInput()
+        public void TestPartitionListInvalidInput()
         {
             DynamoModel model = Controller.DynamoModel;
             string testFilePath = Path.Combine(listTestFolder, "testPartitionList_invalidInput.dyn");
@@ -460,7 +490,7 @@
         }
 
         [Test]
-        public void TestPartitionStringNumberInput()
+        public void TestPartitionListNumberInput()
         {
             DynamoModel model = Controller.DynamoModel;
             string testFilePath = Path.Combine(listTestFolder, "testPartitionList_numberInput.dyn");
@@ -484,7 +514,7 @@
         }
 
         [Test]
-        public void TestPartitionStringStringInput()
+        public void TestPartitionListStringInput()
         {
             DynamoModel model = Controller.DynamoModel;
             string testFilePath = Path.Combine(listTestFolder, "testPartitionList_stringInput.dyn");
@@ -505,6 +535,10 @@
             Assert.AreEqual(1, childList2.Length);
             Assert.AreEqual("b", childList2[0].getStringFromFSchemeValue());
         }
+
+        #endregion
+
+        #region Flatten
 
         [Test]
         public void TestFlattenEmptyInput()
@@ -564,6 +598,10 @@
             Assert.AreEqual("c", actual[4].getStringFromFSchemeValue());
             Assert.AreEqual("d", actual[5].getStringFromFSchemeValue());
         }
+
+        #endregion
+
+        #region Flatten Completely
 
         [Test]
         public void TestFlattenCompletlyEmptyInput()
@@ -618,6 +656,10 @@
             Assert.AreEqual("d", actual[12].getStringFromFSchemeValue());
         }
 
+        #endregion
+
+        #region Repeat
+
         [Test]
         public void TestRepeatEmptyInput()
         {
@@ -700,6 +742,10 @@
             Assert.AreEqual("d", childList4[0].getStringFromFSchemeValue());
             Assert.AreEqual("d", childList4[1].getStringFromFSchemeValue());
         }
+
+        #endregion
+
+        #region Rest of List
 
         [Test]
         public void TestRestOfListEmptyInput()
@@ -758,6 +804,10 @@
             Assert.AreEqual("b", actual[2].getStringFromFSchemeValue());
         }
 
+        #endregion
+
+        #region Transpose
+
         [Test]
         public void TestTransposeEmptyInput()
         {
@@ -820,7 +870,689 @@
             Assert.AreEqual(5, childList5[0].GetDoubleFromFSchemeValue());
         }
 
-<<<<<<< HEAD
+        #endregion
+
+        #region Sort Test Cases
+
+        [Test]
+        public void Sort_NumbersfFromDiffInput()
+        {
+            var model = dynSettings.Controller.DynamoModel;
+
+            string openPath = Path.Combine(GetTestDirectory(), @"core\list\Sort_NumbersfFromDiffInput.dyn");
+            model.Open(openPath);
+
+            // check all the nodes and connectors are loaded
+            Assert.AreEqual(18, model.CurrentWorkspace.Connectors.Count);
+            Assert.AreEqual(15, model.CurrentWorkspace.Nodes.Count);
+
+            // run the expression
+            dynSettings.Controller.RunExpression(null);
+
+            // wait for the expression to complete
+            Thread.Sleep(500);
+
+            // fourth and last element in the list before sorting
+            var watch = model.CurrentWorkspace.NodeFromWorkspace<Watch>("de6bd134-55d1-4fb8-a605-1c486b5acb5f");
+            FSharpList<FScheme.Value> listWatchVal = watch.GetValue(0).GetListFromFSchemeValue();
+            Assert.AreEqual(8, listWatchVal.Length);
+            Assert.AreEqual(1, listWatchVal[4].GetDoubleFromFSchemeValue());
+            Assert.AreEqual(0, listWatchVal[7].GetDoubleFromFSchemeValue());
+
+            // First and last element in the list after sorting
+            watch = model.CurrentWorkspace.NodeFromWorkspace<Watch>("25ee495f-2d8e-4fa5-8180-6d0e45eb4675");
+            FSharpList<FScheme.Value> listWatchVal2 = watch.GetValue(0).GetListFromFSchemeValue();
+            Assert.AreEqual(8, listWatchVal2.Length);
+            Assert.AreEqual(-3.76498800959146, listWatchVal2[0].GetDoubleFromFSchemeValue());
+            Assert.AreEqual(1, listWatchVal2[7].GetDoubleFromFSchemeValue());
+        }
+
+
+        [Test]
+        public void Sort_SimpleNumbers()
+        {
+            var model = dynSettings.Controller.DynamoModel;
+
+            string openPath = Path.Combine(GetTestDirectory(), @"core\list\Sort_SimpleNumbers.dyn");
+            model.Open(openPath);
+
+            // check all the nodes and connectors are loaded
+            Assert.AreEqual(11, model.CurrentWorkspace.Connectors.Count);
+            Assert.AreEqual(12, model.CurrentWorkspace.Nodes.Count);
+
+            // run the expression
+            dynSettings.Controller.RunExpression(null);
+
+            // wait for the expression to complete
+            Thread.Sleep(500);
+
+            // First and last element in the list before sorting
+            var watch = model.CurrentWorkspace.NodeFromWorkspace<Watch>("de6bd134-55d1-4fb8-a605-1c486b5acb5f");
+            FSharpList<FScheme.Value> listWatchVal = watch.GetValue(0).GetListFromFSchemeValue();
+            Assert.AreEqual(8, listWatchVal.Length);
+            Assert.AreEqual(2, listWatchVal[0].GetDoubleFromFSchemeValue());
+            Assert.AreEqual(1.7, listWatchVal[7].GetDoubleFromFSchemeValue());
+
+            // First and last element in the list after sorting
+            watch = model.CurrentWorkspace.NodeFromWorkspace<Watch>("25ee495f-2d8e-4fa5-8180-6d0e45eb4675");
+            FSharpList<FScheme.Value> listWatchVal2 = watch.GetValue(0).GetListFromFSchemeValue();
+            Assert.AreEqual(8, listWatchVal2.Length);
+            Assert.AreEqual(0, listWatchVal2[0].GetDoubleFromFSchemeValue());
+            Assert.AreEqual(10, listWatchVal2[7].GetDoubleFromFSchemeValue());
+        }
+
+
+        [Test]
+        public void Sort_StringsAndNumbers_NegativeTest()
+        {
+            var model = dynSettings.Controller.DynamoModel;
+
+            string openPath = Path.Combine(GetTestDirectory(), @"core\list\Sort_Strings&Numbers.dyn");
+            model.Open(openPath);
+
+            // check all the nodes and connectors are loaded
+            Assert.AreEqual(7, model.CurrentWorkspace.Connectors.Count);
+            Assert.AreEqual(8, model.CurrentWorkspace.Nodes.Count);
+
+            // run the expression
+            Assert.Throws<AssertionException>(() =>
+            {
+                dynSettings.Controller.RunExpression(null);
+            });
+        }
+
+        [Test]
+        public void Sort_Strings()
+        {
+            var model = dynSettings.Controller.DynamoModel;
+
+            string openPath = Path.Combine(GetTestDirectory(), @"core\list\Sort_Strings.dyn");
+            model.Open(openPath);
+
+            // check all the nodes and connectors are loaded
+            Assert.AreEqual(8, model.CurrentWorkspace.Connectors.Count);
+            Assert.AreEqual(9, model.CurrentWorkspace.Nodes.Count);
+
+            // run the expression
+            dynSettings.Controller.RunExpression(null);
+
+            // wait for the expression to complete
+            Thread.Sleep(500);
+
+            // First and last element in the list before sorting
+            var watch = model.CurrentWorkspace.NodeFromWorkspace<Watch>("aa64651f-29cb-4008-b199-ec2f4ab3a1f7");
+            FSharpList<FScheme.Value> listWatchVal = watch.GetValue(0).GetListFromFSchemeValue();
+            Assert.AreEqual(5, listWatchVal.Length);
+            Assert.AreEqual("dddd", listWatchVal[0].getStringFromFSchemeValue());
+            Assert.AreEqual("bbbbbbbbbbbbb", listWatchVal[4].getStringFromFSchemeValue());
+
+            // First and last element in the list after sorting
+            watch = model.CurrentWorkspace.NodeFromWorkspace<Watch>("d8ee9c7c-c456-4a38-a5d8-07eca624ebfe");
+            FSharpList<FScheme.Value> listWatchVal2 = watch.GetValue(0).GetListFromFSchemeValue();
+            Assert.AreEqual(5, listWatchVal2.Length);
+            Assert.AreEqual("a", listWatchVal2[0].getStringFromFSchemeValue());
+            Assert.AreEqual("rrrrrrrrr", listWatchVal2[4].getStringFromFSchemeValue());
+        }
+        #endregion
+
+        #region SortBy Test Cases
+        [Test]
+        public void SortBy_SimpleTest()
+        {
+            var model = dynSettings.Controller.DynamoModel;
+
+            string openPath = Path.Combine(GetTestDirectory(), @"core\list\SortBy_SimpleTest.dyn");
+            model.Open(openPath);
+
+            // check all the nodes and connectors are loaded
+            Assert.AreEqual(10, model.CurrentWorkspace.Connectors.Count);
+            Assert.AreEqual(10, model.CurrentWorkspace.Nodes.Count);
+
+            // run the expression
+            dynSettings.Controller.RunExpression(null);
+
+            // wait for the expression to complete
+            Thread.Sleep(500);
+
+            // First and last element in the list before sorting
+            var watch = model.CurrentWorkspace.NodeFromWorkspace<Watch>("3cf42e26-c178-4cc4-81a5-38b1c7867f5e");
+            FSharpList<FScheme.Value> listWatchVal = watch.GetValue(0).GetListFromFSchemeValue();
+            Assert.AreEqual(5, listWatchVal.Length);
+            Assert.AreEqual(10.23, listWatchVal[0].GetDoubleFromFSchemeValue());
+            Assert.AreEqual(8, listWatchVal[4].GetDoubleFromFSchemeValue());
+
+            // First and last element in the list after sorting
+            watch = model.CurrentWorkspace.NodeFromWorkspace<Watch>("c966ac1d-5caa-4cfe-bb0c-f6db9e5697c4");
+            FSharpList<FScheme.Value> listWatchVal2 = watch.GetValue(0).GetListFromFSchemeValue();
+            Assert.AreEqual(5, listWatchVal2.Length);
+            Assert.AreEqual(10.23, listWatchVal2[0].GetDoubleFromFSchemeValue());
+            Assert.AreEqual(0.45, listWatchVal2[4].GetDoubleFromFSchemeValue());
+        }
+        #endregion
+
+        #region Reverse Test Cases
+
+        [Test]
+        public void Reverse_ListWithOneNumber()
+        {
+            var model = dynSettings.Controller.DynamoModel;
+
+            string openPath = Path.Combine(GetTestDirectory(), @"core\list\Reverse_ListWithOneNumber.dyn");
+            model.Open(openPath);
+
+            // check all the nodes and connectors are loaded
+            Assert.AreEqual(3, model.CurrentWorkspace.Connectors.Count);
+            Assert.AreEqual(4, model.CurrentWorkspace.Nodes.Count);
+
+            // run the expression
+            dynSettings.Controller.RunExpression(null);
+
+            // wait for the expression to complete
+            Thread.Sleep(500);
+
+            // First element in the list before Reversing
+            var watch = model.CurrentWorkspace.NodeFromWorkspace<Watch>("44505507-11d2-4792-b785-039304cadf89");
+            FSharpList<FScheme.Value> listWatchVal = watch.GetValue(0).GetListFromFSchemeValue();
+            Assert.AreEqual(1, listWatchVal.Length);
+            Assert.AreEqual(0, listWatchVal[0].GetDoubleFromFSchemeValue());
+
+        }
+
+        [Test]
+        public void Reverse_MixedList()
+        {
+            var model = dynSettings.Controller.DynamoModel;
+
+            string openPath = Path.Combine(GetTestDirectory(), @"core\list\Reverse_MixedList.dyn");
+            model.Open(openPath);
+
+            // check all the nodes and connectors are loaded
+            Assert.AreEqual(11, model.CurrentWorkspace.Connectors.Count);
+            Assert.AreEqual(10, model.CurrentWorkspace.Nodes.Count);
+
+            // run the expression
+            dynSettings.Controller.RunExpression(null);
+
+            // wait for the expression to complete
+            Thread.Sleep(500);
+
+            // First element in the list before Reversing
+            var watch = model.CurrentWorkspace.NodeFromWorkspace<Watch>("44505507-11d2-4792-b785-039304cadf89");
+            FSharpList<FScheme.Value> listWatchVal = watch.GetValue(0).GetListFromFSchemeValue();
+            Assert.AreEqual(6, listWatchVal.Length);
+            Assert.AreEqual(54.5, listWatchVal[0].GetDoubleFromFSchemeValue());
+
+            // First element in the list after Reversing
+            watch = model.CurrentWorkspace.NodeFromWorkspace<Watch>("6dc62b9d-6045-4b68-a34c-2d5da999958b");
+            FSharpList<FScheme.Value> listWatchVal1 = watch.GetValue(0).GetListFromFSchemeValue();
+            Assert.AreEqual(6, listWatchVal1.Length);
+            Assert.AreEqual("Dynamo", listWatchVal1[0].getStringFromFSchemeValue());
+
+        }
+
+        [Test]
+        public void Reverse_NumberRange()
+        {
+            var model = dynSettings.Controller.DynamoModel;
+
+            string openPath = Path.Combine(GetTestDirectory(), @"core\list\Reverse_NumberRange.dyn");
+            model.Open(openPath);
+
+            // check all the nodes and connectors are loaded
+            Assert.AreEqual(6, model.CurrentWorkspace.Connectors.Count);
+            Assert.AreEqual(7, model.CurrentWorkspace.Nodes.Count);
+
+            // run the expression
+            dynSettings.Controller.RunExpression(null);
+
+            // wait for the expression to complete
+            Thread.Sleep(500);
+
+            // First and last element in the list before Reversing
+            var watch = model.CurrentWorkspace.NodeFromWorkspace<Watch>("44505507-11d2-4792-b785-039304cadf89");
+            FSharpList<FScheme.Value> listWatchVal = watch.GetValue(0).GetListFromFSchemeValue();
+            Assert.AreEqual(8, listWatchVal.Length);
+            Assert.AreEqual(6, listWatchVal[0].GetDoubleFromFSchemeValue());
+            Assert.AreEqual(-1, listWatchVal[7].GetDoubleFromFSchemeValue());
+
+            // First and last element in the list after Reversing
+            watch = model.CurrentWorkspace.NodeFromWorkspace<Watch>("6dc62b9d-6045-4b68-a34c-2d5da999958b");
+            FSharpList<FScheme.Value> listWatchVal1 = watch.GetValue(0).GetListFromFSchemeValue();
+            Assert.AreEqual(8, listWatchVal1.Length);
+            Assert.AreEqual(-1, listWatchVal1[0].GetDoubleFromFSchemeValue());
+            Assert.AreEqual(6, listWatchVal1[7].GetDoubleFromFSchemeValue());
+
+        }
+
+        [Test]
+        public void Reverse_UsingStringList()
+        {
+            var model = dynSettings.Controller.DynamoModel;
+
+            string openPath = Path.Combine(GetTestDirectory(), @"core\list\Reverse_UsingStringList.dyn");
+            model.Open(openPath);
+
+            // check all the nodes and connectors are loaded
+            Assert.AreEqual(7, model.CurrentWorkspace.Connectors.Count);
+            Assert.AreEqual(8, model.CurrentWorkspace.Nodes.Count);
+
+            // run the expression
+            dynSettings.Controller.RunExpression(null);
+
+            // wait for the expression to complete
+            Thread.Sleep(500);
+
+            // First and last element in the list before Reversing
+            var watch = model.CurrentWorkspace.NodeFromWorkspace<Watch>("44505507-11d2-4792-b785-039304cadf89");
+            FSharpList<FScheme.Value> listWatchVal = watch.GetValue(0).GetListFromFSchemeValue();
+            Assert.AreEqual(4, listWatchVal.Length);
+            Assert.AreEqual("Script", listWatchVal[0].getStringFromFSchemeValue());
+            Assert.AreEqual("Dynamo", listWatchVal[3].getStringFromFSchemeValue());
+
+            // First and last element in the list after Reversing
+            watch = model.CurrentWorkspace.NodeFromWorkspace<Watch>("6dc62b9d-6045-4b68-a34c-2d5da999958b");
+            FSharpList<FScheme.Value> listWatchVal1 = watch.GetValue(0).GetListFromFSchemeValue();
+            Assert.AreEqual(4, listWatchVal1.Length);
+            Assert.AreEqual("Dynamo", listWatchVal1[0].getStringFromFSchemeValue());
+            Assert.AreEqual("Script", listWatchVal1[3].getStringFromFSchemeValue());
+
+        }
+
+        [Test]
+        public void Reverse_WithArrayInput()
+        {
+            var model = dynSettings.Controller.DynamoModel;
+
+            string openPath = Path.Combine(GetTestDirectory(), @"core\list\Reverse_WithArrayInput.dyn");
+            model.Open(openPath);
+
+            // check all the nodes and connectors are loaded
+            Assert.AreEqual(15, model.CurrentWorkspace.Connectors.Count);
+            Assert.AreEqual(16, model.CurrentWorkspace.Nodes.Count);
+
+            // run the expression
+            dynSettings.Controller.RunExpression(null);
+
+            // wait for the expression to complete
+            Thread.Sleep(500);
+
+            // First and last element in the list before Reversing
+            var watch = model.CurrentWorkspace.NodeFromWorkspace<Watch>("1c9d53b6-b5e0-4282-9768-a6c53115aba4");
+            FSharpList<FScheme.Value> listWatchVal = watch.GetValue(0).GetListFromFSchemeValue();
+            Assert.AreEqual(3, listWatchVal.Length);
+            //Assert.AreEqual(2, GetDoubleFromFSchemeValue(listWatchVal[0]));
+            //Assert.AreEqual("Dynamo", GetDoubleFromFSchemeValue(listWatchVal[3]));
+
+            // First and last element in the list after Reversing
+            watch = model.CurrentWorkspace.NodeFromWorkspace<Watch>("2e8a3965-c908-4358-b7fc-331d0f3109ac");
+            FSharpList<FScheme.Value> listWatchVal1 = watch.GetValue(0).GetListFromFSchemeValue();
+            Assert.AreEqual(3, listWatchVal1.Length);
+            //Assert.AreEqual("Dynamo", getStringFromFSchemeValue(listWatchVal1[0]));
+            //Assert.AreEqual("Script", getStringFromFSchemeValue(listWatchVal1[3]));
+
+        }
+
+        [Test]
+        public void Reverse_WithSingletonInput()
+        {
+            var model = dynSettings.Controller.DynamoModel;
+
+            string openPath = Path.Combine(GetTestDirectory(), @"core\list\Reverse_WithSingletonInput.dyn");
+            model.Open(openPath);
+
+            // check all the nodes and connectors are loaded
+            Assert.AreEqual(7, model.CurrentWorkspace.Nodes.Count);
+            Assert.AreEqual(6, model.CurrentWorkspace.Connectors.Count);
+
+            // run the expression
+            dynSettings.Controller.RunExpression(null);
+
+            // wait for the expression to complete
+            Thread.Sleep(500);
+
+            // First and last element in the list before Reversing
+            var watch = model.CurrentWorkspace.NodeFromWorkspace<Watch>("1c9d53b6-b5e0-4282-9768-a6c53115aba4");
+            FSharpList<FScheme.Value> listWatchVal = watch.GetValue(0).GetListFromFSchemeValue();
+            Assert.AreEqual(3, listWatchVal.Length);
+            Assert.AreEqual(10, listWatchVal[0].GetDoubleFromFSchemeValue());
+            Assert.AreEqual(2, listWatchVal[1].GetDoubleFromFSchemeValue());
+            Assert.AreEqual(3, listWatchVal[2].GetDoubleFromFSchemeValue());
+
+            // First and last element in the list after Reversing
+            watch = model.CurrentWorkspace.NodeFromWorkspace<Watch>("2e8a3965-c908-4358-b7fc-331d0f3109ac");
+            FSharpList<FScheme.Value> listWatchVal1 = watch.GetValue(0).GetListFromFSchemeValue();
+            Assert.AreEqual(3, listWatchVal1.Length);
+            Assert.AreEqual(3, listWatchVal1[0].GetDoubleFromFSchemeValue());
+            Assert.AreEqual(2, listWatchVal1[1].GetDoubleFromFSchemeValue());
+            Assert.AreEqual(10, listWatchVal1[2].GetDoubleFromFSchemeValue());
+
+        }
+
+        #endregion
+
+        #region Filter Tests
+
+        [Test]
+        public void Filter_SimpleTest()
+        {
+            var model = dynSettings.Controller.DynamoModel;
+
+            string openPath = Path.Combine(GetTestDirectory(), @"core\list\Filter_SimpleTest.dyn");
+            model.Open(openPath);
+
+            // check all the nodes and connectors are loaded
+            Assert.AreEqual(9, model.CurrentWorkspace.Nodes.Count);
+            Assert.AreEqual(8, model.CurrentWorkspace.Connectors.Count);
+
+            // run the expression
+            dynSettings.Controller.RunExpression(null);
+
+            // wait for the expression to complete
+            Thread.Sleep(500);
+
+            // First, Second and last element in the list before Filter
+            var watch = model.CurrentWorkspace.NodeFromWorkspace<Watch>("a54127b5-decb-4750-aaf3-1b895be73984");
+            FSharpList<FScheme.Value> listWatchVal = watch.GetValue(0).GetListFromFSchemeValue();
+            Assert.AreEqual(11, listWatchVal.Length);
+            Assert.AreEqual(0, listWatchVal[0].GetDoubleFromFSchemeValue());
+            Assert.AreEqual(1, listWatchVal[1].GetDoubleFromFSchemeValue());
+            Assert.AreEqual(10, listWatchVal[10].GetDoubleFromFSchemeValue());
+
+            // First, Second and last element in the list after Filter
+            watch = model.CurrentWorkspace.NodeFromWorkspace<Watch>("41279a88-2f0b-4bd3-bef1-1be693df5c7e");
+            FSharpList<FScheme.Value> listWatchVal1 = watch.GetValue(0).GetListFromFSchemeValue();
+            Assert.AreEqual(5, listWatchVal1.Length);
+            Assert.AreEqual(6, listWatchVal1[0].GetDoubleFromFSchemeValue());
+            Assert.AreEqual(7, listWatchVal1[1].GetDoubleFromFSchemeValue());
+            Assert.AreEqual(10, listWatchVal1[4].GetDoubleFromFSchemeValue());
+
+        }
+
+        [Test]
+        public void Filter_NegativeTest()
+        {
+            var model = dynSettings.Controller.DynamoModel;
+
+            string openPath = Path.Combine(GetTestDirectory(), @"core\list\Filter_NegativeTest.dyn");
+            model.Open(openPath);
+
+            // check all the nodes and connectors are loaded
+            Assert.AreEqual(9, model.CurrentWorkspace.Nodes.Count);
+            Assert.AreEqual(8, model.CurrentWorkspace.Connectors.Count);
+
+            // run the expression
+            dynSettings.Controller.RunExpression(null);
+
+            // wait for the expression to complete
+            Thread.Sleep(500);
+
+            // First, second and last element in the list before Filter
+            var watch = model.CurrentWorkspace.NodeFromWorkspace<Watch>("1327061f-b25d-4e91-9df7-a79850cb59e0");
+            FSharpList<FScheme.Value> listWatchVal = watch.GetValue(0).GetListFromFSchemeValue();
+            Assert.AreEqual(6, listWatchVal.Length);
+            Assert.AreEqual(0, listWatchVal[0].GetDoubleFromFSchemeValue());
+            Assert.AreEqual(1, listWatchVal[1].GetDoubleFromFSchemeValue());
+            Assert.AreEqual(5, listWatchVal[5].GetDoubleFromFSchemeValue());
+
+            // After filter there should not
+            watch = model.CurrentWorkspace.NodeFromWorkspace<Watch>("41279a88-2f0b-4bd3-bef1-1be693df5c7e");
+            FSharpList<FScheme.Value> listWatchVal1 = watch.GetValue(0).GetListFromFSchemeValue();
+            Assert.AreEqual(0, listWatchVal1.Length);
+
+        }
+
+        [Test]
+        public void Filter_Complex()
+        {
+            var model = dynSettings.Controller.DynamoModel;
+
+            string openPath = Path.Combine(GetTestDirectory(), @"core\list\Filter_Complex.dyn");
+            model.Open(openPath);
+
+            // check all the nodes and connectors are loaded
+            Assert.AreEqual(11, model.CurrentWorkspace.Nodes.Count);
+            Assert.AreEqual(12, model.CurrentWorkspace.Connectors.Count);
+
+            // run the expression
+            dynSettings.Controller.RunExpression(null);
+
+            // wait for the expression to complete
+            Thread.Sleep(500);
+
+            // First, second and last element in the first list after Filter
+            var watch = model.CurrentWorkspace.NodeFromWorkspace<Watch>("fce51e58-10e1-46b4-bc4c-756dfde00de7");
+            FSharpList<FScheme.Value> listWatchVal = watch.GetValue(0).GetListFromFSchemeValue();
+            Assert.AreEqual(5, listWatchVal.Length);
+            Assert.AreEqual(6, listWatchVal[0].GetDoubleFromFSchemeValue());
+            Assert.AreEqual(7, listWatchVal[1].GetDoubleFromFSchemeValue());
+            Assert.AreEqual(10, listWatchVal[4].GetDoubleFromFSchemeValue());
+
+            // First, second and last element in the second list after Filter
+            watch = model.CurrentWorkspace.NodeFromWorkspace<Watch>("412526ae-d86c-491c-a587-d43598fa9c93");
+            FSharpList<FScheme.Value> listWatchVal1 = watch.GetValue(0).GetListFromFSchemeValue();
+            Assert.AreEqual(5, listWatchVal1.Length);
+            Assert.AreEqual(0, listWatchVal1[0].GetDoubleFromFSchemeValue());
+            Assert.AreEqual(1, listWatchVal1[1].GetDoubleFromFSchemeValue());
+            Assert.AreEqual(4, listWatchVal1[4].GetDoubleFromFSchemeValue());
+
+            // First, second and last elements in the list after combining above two filtered list
+            watch = model.CurrentWorkspace.NodeFromWorkspace<Watch>("dc27f671-4cef-480f-9ddc-218d61db7e52");
+            FSharpList<FScheme.Value> listWatchVal2 = watch.GetValue(0).GetListFromFSchemeValue();
+            Assert.AreEqual(5, listWatchVal2.Length);
+            Assert.AreEqual(double.PositiveInfinity, listWatchVal2[0].GetDoubleFromFSchemeValue());
+            Assert.AreEqual(7, listWatchVal2[1].GetDoubleFromFSchemeValue());
+            Assert.AreEqual(2.5, listWatchVal2[4].GetDoubleFromFSchemeValue());
+
+
+        }
+
+        #endregion
+
+        #region LaceShortest test cases
+
+        [Test]
+        public void LaceShortest_Simple()
+        {
+            var model = dynSettings.Controller.DynamoModel;
+
+            string openPath = Path.Combine(GetTestDirectory(), @"core\list\LaceShortest_Simple.dyn");
+            model.Open(openPath);
+
+            // check all the nodes and connectors are loaded
+            Assert.AreEqual(13, model.CurrentWorkspace.Nodes.Count);
+            Assert.AreEqual(12, model.CurrentWorkspace.Connectors.Count);
+
+            // run the expression
+            dynSettings.Controller.RunExpression(null);
+
+            // wait for the expression to complete
+            Thread.Sleep(500);
+
+            // Element from the Reverse list
+            var reverse = model.CurrentWorkspace.NodeFromWorkspace<Reverse>("c3d629f7-76a0-40bc-bf39-da45d8b8ea7a");
+            FSharpList<FScheme.Value> listReverseValue = reverse.GetValue(0).GetListFromFSchemeValue();
+            Assert.AreEqual(2, listReverseValue.Length);
+            Assert.AreEqual(4, listReverseValue[0].GetDoubleFromFSchemeValue());
+            Assert.AreEqual(2, listReverseValue[1].GetDoubleFromFSchemeValue());
+
+            // Elements from the Combine list
+            var combine = model.CurrentWorkspace.NodeFromWorkspace<Combine>("cc23b43e-3709-4ed1-bedb-f903e4ea7d75");
+            FSharpList<FScheme.Value> listCombineValue = combine.GetValue(0).GetListFromFSchemeValue();
+            Assert.AreEqual(2, listCombineValue.Length);
+            Assert.AreEqual(-0.5, listCombineValue[0].GetDoubleFromFSchemeValue());
+            Assert.AreEqual(-1, listCombineValue[1].GetDoubleFromFSchemeValue());
+
+            // Elements from first LaceShortest list
+            var shortest = model.CurrentWorkspace.NodeFromWorkspace<LaceShortest>("10005d3c-3bbf-4690-b658-37b11c8402b1");
+            FSharpList<FScheme.Value> listShotestValue = shortest.GetValue(0).GetListFromFSchemeValue();
+            Assert.AreEqual(2, listShotestValue.Length);
+            Assert.AreEqual(2, listShotestValue[0].GetDoubleFromFSchemeValue());
+            Assert.AreEqual(4, listShotestValue[1].GetDoubleFromFSchemeValue());
+
+            // Elements from second LaceShortest list
+            var shortest1 = model.CurrentWorkspace.NodeFromWorkspace<LaceShortest>("ce7bf465-0f93-4e5a-8bc9-9960cd077f25");
+            FSharpList<FScheme.Value> listShotestValue1 = shortest1.GetValue(0).GetListFromFSchemeValue();
+            Assert.AreEqual(2, listShotestValue1.Length);
+            Assert.AreEqual(-4, listShotestValue1[0].GetDoubleFromFSchemeValue());
+            Assert.AreEqual(-4, listShotestValue1[1].GetDoubleFromFSchemeValue());
+
+        }
+
+        [Test]
+        public void LaceShortest_NegativeInput()
+        {
+            var model = dynSettings.Controller.DynamoModel;
+
+            string openPath = Path.Combine(GetTestDirectory(), @"core\list\LaceShortest_NegativeInput.dyn");
+            model.Open(openPath);
+
+            // check all the nodes and connectors are loaded
+            Assert.AreEqual(9, model.CurrentWorkspace.Nodes.Count);
+            Assert.AreEqual(12, model.CurrentWorkspace.Connectors.Count);
+
+            Assert.Throws<AssertionException>(() =>
+            {
+                dynSettings.Controller.RunExpression(null);
+            });
+
+        }
+
+        [Test]
+        public void LaceShortest_StringInput()
+        {
+            var model = dynSettings.Controller.DynamoModel;
+
+            string openPath = Path.Combine(GetTestDirectory(), @"core\list\LaceShortest_StringInput.dyn");
+            model.Open(openPath);
+
+            // check all the nodes and connectors are loaded
+            Assert.AreEqual(13, model.CurrentWorkspace.Nodes.Count);
+            Assert.AreEqual(15, model.CurrentWorkspace.Connectors.Count);
+
+            // run the expression
+            dynSettings.Controller.RunExpression(null);
+
+            // wait for the expression to complete
+            Thread.Sleep(500);
+
+            // Element from the Reverse list
+            var reverse = model.CurrentWorkspace.NodeFromWorkspace<ConcatStrings>("1c4c75ff-735d-4431-9df3-2b187c469b3a");
+            string actual = reverse.GetValue(0).getStringFromFSchemeValue();
+            string expected = "1Design";
+            Assert.AreEqual(expected, actual);
+
+            // Elements from first LaceShortest list
+            var shortest = model.CurrentWorkspace.NodeFromWorkspace<LaceShortest>("10005d3c-3bbf-4690-b658-37b11c8402b1");
+            FSharpList<FScheme.Value> listShotestValue = shortest.GetValue(0).GetListFromFSchemeValue();
+            Assert.AreEqual(3, listShotestValue.Length);
+            Assert.AreEqual(1, listShotestValue[0].GetDoubleFromFSchemeValue());
+            Assert.AreEqual(1, listShotestValue[1].GetDoubleFromFSchemeValue());
+            Assert.AreEqual(1, listShotestValue[2].GetDoubleFromFSchemeValue());
+
+            // Elements from second LaceShortest list
+            var shortest1 = model.CurrentWorkspace.NodeFromWorkspace<LaceShortest>("c19f09a1-6132-4c9c-8f37-5f138e1a3067");
+            FSharpList<FScheme.Value> listShotestValue1 = shortest1.GetValue(0).GetListFromFSchemeValue();
+            Assert.AreEqual(3, listShotestValue1.Length);
+            Assert.AreEqual("Dynamo", listShotestValue1[0].getStringFromFSchemeValue());
+            Assert.AreEqual("Design", listShotestValue1[1].getStringFromFSchemeValue());
+            Assert.AreEqual("Script", listShotestValue1[2].getStringFromFSchemeValue());
+
+        }
+
+        #endregion
+
+        #region LaceLongest test cases
+
+        [Test]
+        public void LaceLongest_Simple()
+        {
+            var model = dynSettings.Controller.DynamoModel;
+
+            string openPath = Path.Combine(GetTestDirectory(), @"core\list\LaceLongest_Simple.dyn");
+            model.Open(openPath);
+
+            // check all the nodes and connectors are loaded
+            Assert.AreEqual(8, model.CurrentWorkspace.Nodes.Count);
+            Assert.AreEqual(7, model.CurrentWorkspace.Connectors.Count);
+
+            // run the expression
+            dynSettings.Controller.RunExpression(null);
+
+            // wait for the expression to complete
+            Thread.Sleep(500);
+
+            var watch = model.CurrentWorkspace.NodeFromWorkspace<Watch>("5da40769-ffc8-408b-94bb-8c5dff31132e");
+
+            FSharpList<FScheme.Value> actual = watch.GetValue(0).GetListFromFSchemeValue();
+            FSharpList<FScheme.Value> actualChild1 = actual[0].GetListFromFSchemeValue();
+            FSharpList<FScheme.Value> actualChild2 = actual[1].GetListFromFSchemeValue();
+            FSharpList<FScheme.Value> actualChild3 = actual[2].GetListFromFSchemeValue();
+            FSharpList<FScheme.Value> actualChild4 = actual[3].GetListFromFSchemeValue();
+
+            Assert.AreEqual(4, actual.Length);
+
+            Assert.AreEqual(1, actualChild1.Length);
+            Assert.AreEqual(2, actualChild1[0].GetDoubleFromFSchemeValue());
+
+            Assert.AreEqual(1, actualChild2.Length);
+            Assert.AreEqual(8, actualChild2[0].GetDoubleFromFSchemeValue());
+
+            Assert.AreEqual(1, actualChild3.Length);
+            Assert.AreEqual(14, actualChild3[0].GetDoubleFromFSchemeValue());
+
+            Assert.AreEqual(1, actualChild4.Length);
+            Assert.AreEqual(19, actualChild4[0].GetDoubleFromFSchemeValue());
+
+        }
+
+        [Test]
+        public void LaceLongest_Negative()
+        {
+            var model = dynSettings.Controller.DynamoModel;
+
+            string openPath = Path.Combine(GetTestDirectory(), @"core\list\LaceLongest_Negative.dyn");
+            model.Open(openPath);
+
+            // check all the nodes and connectors are loaded
+            Assert.AreEqual(3, model.CurrentWorkspace.Nodes.Count);
+            Assert.AreEqual(3, model.CurrentWorkspace.Connectors.Count);
+
+            Assert.Throws<AssertionException>(() =>
+            {
+                dynSettings.Controller.RunExpression(null);
+            });
+
+        }
+
+        [Test]
+        public void LaceLongest_ListWith10000Element()
+        {
+            var model = dynSettings.Controller.DynamoModel;
+
+            string openPath = Path.Combine(GetTestDirectory(), @"core\list\LaceLongest_ListWith10000Element.dyn");
+            model.Open(openPath);
+
+            // check all the nodes and connectors are loaded
+            Assert.AreEqual(4, model.CurrentWorkspace.Nodes.Count);
+            Assert.AreEqual(3, model.CurrentWorkspace.Connectors.Count);
+
+            // run the expression
+            dynSettings.Controller.RunExpression(null);
+
+            // wait for the expression to complete
+            Thread.Sleep(500);
+
+            var watch = model.CurrentWorkspace.NodeFromWorkspace<LaceLongest>("25daa241-d8a4-4e74-aec1-6068358babf7");
+            FSharpList<FScheme.Value> listWatchValue = watch.GetValue(0).GetListFromFSchemeValue();
+            Assert.AreEqual(10000, listWatchValue.Length);
+            Assert.AreEqual(2001, listWatchValue[1000].GetDoubleFromFSchemeValue());
+
+        }
+
+        #endregion
+
+        #region Integration
+
         /// <summary>
         /// This test uses nodes:
         ///     String, List, Watch
@@ -922,685 +1654,8 @@
             Assert.AreEqual("sometimes", list2[3].getStringFromFSchemeValue());
             Assert.AreEqual("often", list2[4].getStringFromFSchemeValue());
         }
-=======
-        #region Sort Test Cases
-
-        [Test]
-        public void Sort_NumbersfFromDiffInput()
-        {
-            var model = dynSettings.Controller.DynamoModel;
-
-            string openPath = Path.Combine(GetTestDirectory(), @"core\list\Sort_NumbersfFromDiffInput.dyn");
-            model.Open(openPath);
-
-            // check all the nodes and connectors are loaded
-            Assert.AreEqual(18, model.CurrentWorkspace.Connectors.Count);
-            Assert.AreEqual(15, model.CurrentWorkspace.Nodes.Count);
-
-            // run the expression
-            dynSettings.Controller.RunExpression(null);
-
-            // wait for the expression to complete
-            Thread.Sleep(500);
-
-            // fourth and last element in the list before sorting
-            var watch = model.CurrentWorkspace.NodeFromWorkspace<Watch>("de6bd134-55d1-4fb8-a605-1c486b5acb5f");
-            FSharpList<FScheme.Value> listWatchVal = watch.GetValue(0).GetListFromFSchemeValue();
-            Assert.AreEqual(8, listWatchVal.Length);
-            Assert.AreEqual(1, listWatchVal[4].GetDoubleFromFSchemeValue());
-            Assert.AreEqual(0, listWatchVal[7].GetDoubleFromFSchemeValue());
-
-            // First and last element in the list after sorting
-            watch = model.CurrentWorkspace.NodeFromWorkspace<Watch>("25ee495f-2d8e-4fa5-8180-6d0e45eb4675");
-            FSharpList<FScheme.Value> listWatchVal2 = watch.GetValue(0).GetListFromFSchemeValue();
-            Assert.AreEqual(8, listWatchVal2.Length);
-            Assert.AreEqual(-3.76498800959146, listWatchVal2[0].GetDoubleFromFSchemeValue());
-            Assert.AreEqual(1, listWatchVal2[7].GetDoubleFromFSchemeValue());
-        }
-
-
-        [Test]
-        public void Sort_SimpleNumbers()
-        {
-            var model = dynSettings.Controller.DynamoModel;
-
-            string openPath = Path.Combine(GetTestDirectory(), @"core\list\Sort_SimpleNumbers.dyn");
-            model.Open(openPath);
-
-            // check all the nodes and connectors are loaded
-            Assert.AreEqual(11, model.CurrentWorkspace.Connectors.Count);
-            Assert.AreEqual(12, model.CurrentWorkspace.Nodes.Count);
-
-            // run the expression
-            dynSettings.Controller.RunExpression(null);
-
-            // wait for the expression to complete
-            Thread.Sleep(500);
-
-            // First and last element in the list before sorting
-            var watch = model.CurrentWorkspace.NodeFromWorkspace<Watch>("de6bd134-55d1-4fb8-a605-1c486b5acb5f");
-            FSharpList<FScheme.Value> listWatchVal = watch.GetValue(0).GetListFromFSchemeValue();
-            Assert.AreEqual(8, listWatchVal.Length);
-            Assert.AreEqual(2, listWatchVal[0].GetDoubleFromFSchemeValue());
-            Assert.AreEqual(1.7, listWatchVal[7].GetDoubleFromFSchemeValue());
-
-            // First and last element in the list after sorting
-            watch = model.CurrentWorkspace.NodeFromWorkspace<Watch>("25ee495f-2d8e-4fa5-8180-6d0e45eb4675");
-            FSharpList<FScheme.Value> listWatchVal2 = watch.GetValue(0).GetListFromFSchemeValue();
-            Assert.AreEqual(8, listWatchVal2.Length);
-            Assert.AreEqual(0, listWatchVal2[0].GetDoubleFromFSchemeValue());
-            Assert.AreEqual(10, listWatchVal2[7].GetDoubleFromFSchemeValue());
-        }
-
-
-        [Test]
-        public void Sort_StringsAndNumbers_NegativeTest()
-        {
-            var model = dynSettings.Controller.DynamoModel;
-
-            string openPath = Path.Combine(GetTestDirectory(), @"core\list\Sort_Strings&Numbers.dyn");
-            model.Open(openPath);
-
-            // check all the nodes and connectors are loaded
-            Assert.AreEqual(7, model.CurrentWorkspace.Connectors.Count);
-            Assert.AreEqual(8, model.CurrentWorkspace.Nodes.Count);
-
-            // run the expression
-            Assert.Throws<AssertionException>(() =>
-            {
-                dynSettings.Controller.RunExpression(null);
-            });
-        }
-
-        [Test]
-        public void Sort_Strings()
-        {
-            var model = dynSettings.Controller.DynamoModel;
-
-            string openPath = Path.Combine(GetTestDirectory(), @"core\list\Sort_Strings.dyn");
-            model.Open(openPath);
-
-            // check all the nodes and connectors are loaded
-            Assert.AreEqual(8, model.CurrentWorkspace.Connectors.Count);
-            Assert.AreEqual(9, model.CurrentWorkspace.Nodes.Count);
-
-            // run the expression
-            dynSettings.Controller.RunExpression(null);
-
-            // wait for the expression to complete
-            Thread.Sleep(500);
-
-            // First and last element in the list before sorting
-            var watch = model.CurrentWorkspace.NodeFromWorkspace<Watch>("aa64651f-29cb-4008-b199-ec2f4ab3a1f7");
-            FSharpList<FScheme.Value> listWatchVal = watch.GetValue(0).GetListFromFSchemeValue();
-            Assert.AreEqual(5, listWatchVal.Length);
-            Assert.AreEqual("dddd", listWatchVal[0].getStringFromFSchemeValue());
-            Assert.AreEqual("bbbbbbbbbbbbb", listWatchVal[4].getStringFromFSchemeValue());
-
-            // First and last element in the list after sorting
-            watch = model.CurrentWorkspace.NodeFromWorkspace<Watch>("d8ee9c7c-c456-4a38-a5d8-07eca624ebfe");
-            FSharpList<FScheme.Value> listWatchVal2 = watch.GetValue(0).GetListFromFSchemeValue();
-            Assert.AreEqual(5, listWatchVal2.Length);
-            Assert.AreEqual("a", listWatchVal2[0].getStringFromFSchemeValue());
-            Assert.AreEqual("rrrrrrrrr", listWatchVal2[4].getStringFromFSchemeValue());
-        }
-        #endregion
-
-        #region SortBy Test Cases
-        [Test]
-        public void SortBy_SimpleTest()
-        {
-            var model = dynSettings.Controller.DynamoModel;
-
-            string openPath = Path.Combine(GetTestDirectory(), @"core\list\SortBy_SimpleTest.dyn");
-            model.Open(openPath);
-
-            // check all the nodes and connectors are loaded
-            Assert.AreEqual(10, model.CurrentWorkspace.Connectors.Count);
-            Assert.AreEqual(10, model.CurrentWorkspace.Nodes.Count);
-
-            // run the expression
-            dynSettings.Controller.RunExpression(null);
-
-            // wait for the expression to complete
-            Thread.Sleep(500);
-
-            // First and last element in the list before sorting
-            var watch = model.CurrentWorkspace.NodeFromWorkspace<Watch>("3cf42e26-c178-4cc4-81a5-38b1c7867f5e");
-            FSharpList<FScheme.Value> listWatchVal = watch.GetValue(0).GetListFromFSchemeValue();
-            Assert.AreEqual(5, listWatchVal.Length);
-            Assert.AreEqual(10.23, listWatchVal[0].GetDoubleFromFSchemeValue());
-            Assert.AreEqual(8, listWatchVal[4].GetDoubleFromFSchemeValue());
-
-            // First and last element in the list after sorting
-            watch = model.CurrentWorkspace.NodeFromWorkspace<Watch>("c966ac1d-5caa-4cfe-bb0c-f6db9e5697c4");
-            FSharpList<FScheme.Value> listWatchVal2 = watch.GetValue(0).GetListFromFSchemeValue();
-            Assert.AreEqual(5, listWatchVal2.Length);
-            Assert.AreEqual(10.23, listWatchVal2[0].GetDoubleFromFSchemeValue());
-            Assert.AreEqual(0.45, listWatchVal2[4].GetDoubleFromFSchemeValue());
-        }
-        #endregion
-
-        #region Reverse Test Cases
-
-        [Test]
-        public void Reverse_ListWithOneNumber()
-        {
-            var model = dynSettings.Controller.DynamoModel;
-
-            string openPath = Path.Combine(GetTestDirectory(), @"core\list\Reverse_ListWithOneNumber.dyn");
-            model.Open(openPath);
-
-            // check all the nodes and connectors are loaded
-            Assert.AreEqual(3, model.CurrentWorkspace.Connectors.Count);
-            Assert.AreEqual(4, model.CurrentWorkspace.Nodes.Count);
-
-            // run the expression
-            dynSettings.Controller.RunExpression(null);
-
-            // wait for the expression to complete
-            Thread.Sleep(500);
-
-            // First element in the list before Reversing
-            var watch = model.CurrentWorkspace.NodeFromWorkspace<Watch>("44505507-11d2-4792-b785-039304cadf89");
-            FSharpList<FScheme.Value> listWatchVal = watch.GetValue(0).GetListFromFSchemeValue();
-            Assert.AreEqual(1, listWatchVal.Length);
-            Assert.AreEqual(0, listWatchVal[0].GetDoubleFromFSchemeValue());
-
-        }
-
-        [Test]
-        public void Reverse_MixedList()
-        {
-            var model = dynSettings.Controller.DynamoModel;
-
-            string openPath = Path.Combine(GetTestDirectory(), @"core\list\Reverse_MixedList.dyn");
-            model.Open(openPath);
-
-            // check all the nodes and connectors are loaded
-            Assert.AreEqual(11, model.CurrentWorkspace.Connectors.Count);
-            Assert.AreEqual(10, model.CurrentWorkspace.Nodes.Count);
-
-            // run the expression
-            dynSettings.Controller.RunExpression(null);
-
-            // wait for the expression to complete
-            Thread.Sleep(500);
-
-            // First element in the list before Reversing
-            var watch = model.CurrentWorkspace.NodeFromWorkspace<Watch>("44505507-11d2-4792-b785-039304cadf89");
-            FSharpList<FScheme.Value> listWatchVal = watch.GetValue(0).GetListFromFSchemeValue();
-            Assert.AreEqual(6, listWatchVal.Length);
-            Assert.AreEqual(54.5, listWatchVal[0].GetDoubleFromFSchemeValue());
-
-            // First element in the list after Reversing
-            watch = model.CurrentWorkspace.NodeFromWorkspace<Watch>("6dc62b9d-6045-4b68-a34c-2d5da999958b");
-            FSharpList<FScheme.Value> listWatchVal1 = watch.GetValue(0).GetListFromFSchemeValue();
-            Assert.AreEqual(6, listWatchVal1.Length);
-            Assert.AreEqual("Dynamo", listWatchVal1[0].getStringFromFSchemeValue());
-
-        }
-
-        [Test]
-        public void Reverse_NumberRange()
-        {
-            var model = dynSettings.Controller.DynamoModel;
-
-            string openPath = Path.Combine(GetTestDirectory(), @"core\list\Reverse_NumberRange.dyn");
-            model.Open(openPath);
-
-            // check all the nodes and connectors are loaded
-            Assert.AreEqual(6, model.CurrentWorkspace.Connectors.Count);
-            Assert.AreEqual(7, model.CurrentWorkspace.Nodes.Count);
-
-            // run the expression
-            dynSettings.Controller.RunExpression(null);
-
-            // wait for the expression to complete
-            Thread.Sleep(500);
-
-            // First and last element in the list before Reversing
-            var watch = model.CurrentWorkspace.NodeFromWorkspace<Watch>("44505507-11d2-4792-b785-039304cadf89");
-            FSharpList<FScheme.Value> listWatchVal = watch.GetValue(0).GetListFromFSchemeValue();
-            Assert.AreEqual(8, listWatchVal.Length);
-            Assert.AreEqual(6, listWatchVal[0].GetDoubleFromFSchemeValue());
-            Assert.AreEqual(-1, listWatchVal[7].GetDoubleFromFSchemeValue());
-
-            // First and last element in the list after Reversing
-            watch = model.CurrentWorkspace.NodeFromWorkspace<Watch>("6dc62b9d-6045-4b68-a34c-2d5da999958b");
-            FSharpList<FScheme.Value> listWatchVal1 = watch.GetValue(0).GetListFromFSchemeValue();
-            Assert.AreEqual(8, listWatchVal1.Length);
-            Assert.AreEqual(-1, listWatchVal1[0].GetDoubleFromFSchemeValue());
-            Assert.AreEqual(6, listWatchVal1[7].GetDoubleFromFSchemeValue());
-
-        }
-
-        [Test]
-        public void Reverse_UsingStringList()
-        {
-            var model = dynSettings.Controller.DynamoModel;
-
-            string openPath = Path.Combine(GetTestDirectory(), @"core\list\Reverse_UsingStringList.dyn");
-            model.Open(openPath);
-
-            // check all the nodes and connectors are loaded
-            Assert.AreEqual(7, model.CurrentWorkspace.Connectors.Count);
-            Assert.AreEqual(8, model.CurrentWorkspace.Nodes.Count);
-
-            // run the expression
-            dynSettings.Controller.RunExpression(null);
-
-            // wait for the expression to complete
-            Thread.Sleep(500);
-
-            // First and last element in the list before Reversing
-            var watch = model.CurrentWorkspace.NodeFromWorkspace<Watch>("44505507-11d2-4792-b785-039304cadf89");
-            FSharpList<FScheme.Value> listWatchVal = watch.GetValue(0).GetListFromFSchemeValue();
-            Assert.AreEqual(4, listWatchVal.Length);
-            Assert.AreEqual("Script", listWatchVal[0].getStringFromFSchemeValue());
-            Assert.AreEqual("Dynamo", listWatchVal[3].getStringFromFSchemeValue());
-
-            // First and last element in the list after Reversing
-            watch = model.CurrentWorkspace.NodeFromWorkspace<Watch>("6dc62b9d-6045-4b68-a34c-2d5da999958b");
-            FSharpList<FScheme.Value> listWatchVal1 = watch.GetValue(0).GetListFromFSchemeValue();
-            Assert.AreEqual(4, listWatchVal1.Length);
-            Assert.AreEqual("Dynamo", listWatchVal1[0].getStringFromFSchemeValue());
-            Assert.AreEqual("Script", listWatchVal1[3].getStringFromFSchemeValue());
-
-        }
-
-        [Test]
-        public void Reverse_WithArrayInput()
-        {
-            var model = dynSettings.Controller.DynamoModel;
-
-            string openPath = Path.Combine(GetTestDirectory(), @"core\list\Reverse_WithArrayInput.dyn");
-            model.Open(openPath);
-
-            // check all the nodes and connectors are loaded
-            Assert.AreEqual(15, model.CurrentWorkspace.Connectors.Count);
-            Assert.AreEqual(16, model.CurrentWorkspace.Nodes.Count);
-
-            // run the expression
-            dynSettings.Controller.RunExpression(null);
-
-            // wait for the expression to complete
-            Thread.Sleep(500);
-
-            // First and last element in the list before Reversing
-            var watch = model.CurrentWorkspace.NodeFromWorkspace<Watch>("1c9d53b6-b5e0-4282-9768-a6c53115aba4");
-            FSharpList<FScheme.Value> listWatchVal = watch.GetValue(0).GetListFromFSchemeValue();
-            Assert.AreEqual(3, listWatchVal.Length);
-            //Assert.AreEqual(2, GetDoubleFromFSchemeValue(listWatchVal[0]));
-            //Assert.AreEqual("Dynamo", GetDoubleFromFSchemeValue(listWatchVal[3]));
-
-            // First and last element in the list after Reversing
-            watch = model.CurrentWorkspace.NodeFromWorkspace<Watch>("2e8a3965-c908-4358-b7fc-331d0f3109ac");
-            FSharpList<FScheme.Value> listWatchVal1 = watch.GetValue(0).GetListFromFSchemeValue();
-            Assert.AreEqual(3, listWatchVal1.Length);
-            //Assert.AreEqual("Dynamo", getStringFromFSchemeValue(listWatchVal1[0]));
-            //Assert.AreEqual("Script", getStringFromFSchemeValue(listWatchVal1[3]));
-
-        }
-
-        [Test]
-        public void Reverse_WithSingletonInput()
-        {
-            var model = dynSettings.Controller.DynamoModel;
-
-            string openPath = Path.Combine(GetTestDirectory(), @"core\list\Reverse_WithSingletonInput.dyn");
-            model.Open(openPath);
-
-            // check all the nodes and connectors are loaded
-            Assert.AreEqual(7, model.CurrentWorkspace.Nodes.Count);
-            Assert.AreEqual(6, model.CurrentWorkspace.Connectors.Count);
-
-            // run the expression
-            dynSettings.Controller.RunExpression(null);
-
-            // wait for the expression to complete
-            Thread.Sleep(500);
-
-            // First and last element in the list before Reversing
-            var watch = model.CurrentWorkspace.NodeFromWorkspace<Watch>("1c9d53b6-b5e0-4282-9768-a6c53115aba4");
-            FSharpList<FScheme.Value> listWatchVal = watch.GetValue(0).GetListFromFSchemeValue();
-            Assert.AreEqual(3, listWatchVal.Length);
-            Assert.AreEqual(10, listWatchVal[0].GetDoubleFromFSchemeValue());
-            Assert.AreEqual(2, listWatchVal[1].GetDoubleFromFSchemeValue());
-            Assert.AreEqual(3, listWatchVal[2].GetDoubleFromFSchemeValue());
-
-            // First and last element in the list after Reversing
-            watch = model.CurrentWorkspace.NodeFromWorkspace<Watch>("2e8a3965-c908-4358-b7fc-331d0f3109ac");
-            FSharpList<FScheme.Value> listWatchVal1 = watch.GetValue(0).GetListFromFSchemeValue();
-            Assert.AreEqual(3, listWatchVal1.Length);
-            Assert.AreEqual(3, listWatchVal1[0].GetDoubleFromFSchemeValue());
-            Assert.AreEqual(2, listWatchVal1[1].GetDoubleFromFSchemeValue());
-            Assert.AreEqual(10, listWatchVal1[2].GetDoubleFromFSchemeValue());
-
-        }
-
-        #endregion
-
-        #region Filter Tests
-
-        [Test]
-        public void Filter_SimpleTest()
-        {
-            var model = dynSettings.Controller.DynamoModel;
-
-            string openPath = Path.Combine(GetTestDirectory(), @"core\list\Filter_SimpleTest.dyn");
-            model.Open(openPath);
-
-            // check all the nodes and connectors are loaded
-            Assert.AreEqual(9, model.CurrentWorkspace.Nodes.Count);
-            Assert.AreEqual(8, model.CurrentWorkspace.Connectors.Count);
-
-            // run the expression
-            dynSettings.Controller.RunExpression(null);
-
-            // wait for the expression to complete
-            Thread.Sleep(500);
-
-            // First, Second and last element in the list before Filter
-            var watch = model.CurrentWorkspace.NodeFromWorkspace<Watch>("a54127b5-decb-4750-aaf3-1b895be73984");
-            FSharpList<FScheme.Value> listWatchVal = watch.GetValue(0).GetListFromFSchemeValue();
-            Assert.AreEqual(11, listWatchVal.Length);
-            Assert.AreEqual(0, listWatchVal[0].GetDoubleFromFSchemeValue());
-            Assert.AreEqual(1, listWatchVal[1].GetDoubleFromFSchemeValue());
-            Assert.AreEqual(10, listWatchVal[10].GetDoubleFromFSchemeValue());
-
-            // First, Second and last element in the list after Filter
-            watch = model.CurrentWorkspace.NodeFromWorkspace<Watch>("41279a88-2f0b-4bd3-bef1-1be693df5c7e");
-            FSharpList<FScheme.Value> listWatchVal1 = watch.GetValue(0).GetListFromFSchemeValue();
-            Assert.AreEqual(5, listWatchVal1.Length);
-            Assert.AreEqual(6, listWatchVal1[0].GetDoubleFromFSchemeValue());
-            Assert.AreEqual(7, listWatchVal1[1].GetDoubleFromFSchemeValue());
-            Assert.AreEqual(10, listWatchVal1[4].GetDoubleFromFSchemeValue());
-
-        }
-
-        [Test]
-        public void Filter_NegativeTest()
-        {
-            var model = dynSettings.Controller.DynamoModel;
-
-            string openPath = Path.Combine(GetTestDirectory(), @"core\list\Filter_NegativeTest.dyn");
-            model.Open(openPath);
-
-            // check all the nodes and connectors are loaded
-            Assert.AreEqual(9, model.CurrentWorkspace.Nodes.Count);
-            Assert.AreEqual(8, model.CurrentWorkspace.Connectors.Count);
-
-            // run the expression
-            dynSettings.Controller.RunExpression(null);
-
-            // wait for the expression to complete
-            Thread.Sleep(500);
-
-            // First, second and last element in the list before Filter
-            var watch = model.CurrentWorkspace.NodeFromWorkspace<Watch>("1327061f-b25d-4e91-9df7-a79850cb59e0");
-            FSharpList<FScheme.Value> listWatchVal = watch.GetValue(0).GetListFromFSchemeValue();
-            Assert.AreEqual(6, listWatchVal.Length);
-            Assert.AreEqual(0, listWatchVal[0].GetDoubleFromFSchemeValue());
-            Assert.AreEqual(1, listWatchVal[1].GetDoubleFromFSchemeValue());
-            Assert.AreEqual(5, listWatchVal[5].GetDoubleFromFSchemeValue());
-
-            // After filter there should not
-            watch = model.CurrentWorkspace.NodeFromWorkspace<Watch>("41279a88-2f0b-4bd3-bef1-1be693df5c7e");
-            FSharpList<FScheme.Value> listWatchVal1 = watch.GetValue(0).GetListFromFSchemeValue();
-            Assert.AreEqual(0, listWatchVal1.Length);
-
-        }
-
-        [Test]
-        public void Filter_Complex()
-        {
-            var model = dynSettings.Controller.DynamoModel;
-
-            string openPath = Path.Combine(GetTestDirectory(), @"core\list\Filter_Complex.dyn");
-            model.Open(openPath);
-
-            // check all the nodes and connectors are loaded
-            Assert.AreEqual(11, model.CurrentWorkspace.Nodes.Count);
-            Assert.AreEqual(12, model.CurrentWorkspace.Connectors.Count);
-
-            // run the expression
-            dynSettings.Controller.RunExpression(null);
-
-            // wait for the expression to complete
-            Thread.Sleep(500);
-
-            // First, second and last element in the first list after Filter
-            var watch = model.CurrentWorkspace.NodeFromWorkspace<Watch>("fce51e58-10e1-46b4-bc4c-756dfde00de7");
-            FSharpList<FScheme.Value> listWatchVal = watch.GetValue(0).GetListFromFSchemeValue();
-            Assert.AreEqual(5, listWatchVal.Length);
-            Assert.AreEqual(6, listWatchVal[0].GetDoubleFromFSchemeValue());
-            Assert.AreEqual(7, listWatchVal[1].GetDoubleFromFSchemeValue());
-            Assert.AreEqual(10, listWatchVal[4].GetDoubleFromFSchemeValue());
-
-            // First, second and last element in the second list after Filter
-            watch = model.CurrentWorkspace.NodeFromWorkspace<Watch>("412526ae-d86c-491c-a587-d43598fa9c93");
-            FSharpList<FScheme.Value> listWatchVal1 = watch.GetValue(0).GetListFromFSchemeValue();
-            Assert.AreEqual(5, listWatchVal1.Length);
-            Assert.AreEqual(0, listWatchVal1[0].GetDoubleFromFSchemeValue());
-            Assert.AreEqual(1, listWatchVal1[1].GetDoubleFromFSchemeValue());
-            Assert.AreEqual(4, listWatchVal1[4].GetDoubleFromFSchemeValue());
-
-            // First, second and last elements in the list after combining above two filtered list
-            watch = model.CurrentWorkspace.NodeFromWorkspace<Watch>("dc27f671-4cef-480f-9ddc-218d61db7e52");
-            FSharpList<FScheme.Value> listWatchVal2 = watch.GetValue(0).GetListFromFSchemeValue();
-            Assert.AreEqual(5, listWatchVal2.Length);
-            Assert.AreEqual(double.PositiveInfinity, listWatchVal2[0].GetDoubleFromFSchemeValue());
-            Assert.AreEqual(7, listWatchVal2[1].GetDoubleFromFSchemeValue());
-            Assert.AreEqual(2.5, listWatchVal2[4].GetDoubleFromFSchemeValue());
-
-
-        }
-
-        #endregion
-
-        #region LaceShortest test cases
-
-        [Test]
-        public void LaceShortest_Simple()
-        {
-            var model = dynSettings.Controller.DynamoModel;
-
-            string openPath = Path.Combine(GetTestDirectory(), @"core\list\LaceShortest_Simple.dyn");
-            model.Open(openPath);
-
-            // check all the nodes and connectors are loaded
-            Assert.AreEqual(13, model.CurrentWorkspace.Nodes.Count);
-            Assert.AreEqual(12, model.CurrentWorkspace.Connectors.Count);
-
-            // run the expression
-            dynSettings.Controller.RunExpression(null);
-
-            // wait for the expression to complete
-            Thread.Sleep(500);
-
-            // Element from the Reverse list
-            var reverse = model.CurrentWorkspace.NodeFromWorkspace<Reverse>("c3d629f7-76a0-40bc-bf39-da45d8b8ea7a");
-            FSharpList<FScheme.Value> listReverseValue = reverse.GetValue(0).GetListFromFSchemeValue();
-            Assert.AreEqual(2, listReverseValue.Length);
-            Assert.AreEqual(4, listReverseValue[0].GetDoubleFromFSchemeValue());
-            Assert.AreEqual(2, listReverseValue[1].GetDoubleFromFSchemeValue());
-
-            // Elements from the Combine list
-            var combine = model.CurrentWorkspace.NodeFromWorkspace<Combine>("cc23b43e-3709-4ed1-bedb-f903e4ea7d75");
-            FSharpList<FScheme.Value> listCombineValue = combine.GetValue(0).GetListFromFSchemeValue();
-            Assert.AreEqual(2, listCombineValue.Length);
-            Assert.AreEqual(-0.5, listCombineValue[0].GetDoubleFromFSchemeValue());
-            Assert.AreEqual(-1, listCombineValue[1].GetDoubleFromFSchemeValue());
-
-            // Elements from first LaceShortest list
-            var shortest = model.CurrentWorkspace.NodeFromWorkspace<LaceShortest>("10005d3c-3bbf-4690-b658-37b11c8402b1");
-            FSharpList<FScheme.Value> listShotestValue = shortest.GetValue(0).GetListFromFSchemeValue();
-            Assert.AreEqual(2, listShotestValue.Length);
-            Assert.AreEqual(2, listShotestValue[0].GetDoubleFromFSchemeValue());
-            Assert.AreEqual(4, listShotestValue[1].GetDoubleFromFSchemeValue());
-
-            // Elements from second LaceShortest list
-            var shortest1 = model.CurrentWorkspace.NodeFromWorkspace<LaceShortest>("ce7bf465-0f93-4e5a-8bc9-9960cd077f25");
-            FSharpList<FScheme.Value> listShotestValue1 = shortest1.GetValue(0).GetListFromFSchemeValue();
-            Assert.AreEqual(2, listShotestValue1.Length);
-            Assert.AreEqual(-4, listShotestValue1[0].GetDoubleFromFSchemeValue());
-            Assert.AreEqual(-4, listShotestValue1[1].GetDoubleFromFSchemeValue());
-
-        }
-
-        [Test]
-        public void LaceShortest_NegativeInput()
-        {
-            var model = dynSettings.Controller.DynamoModel;
-
-            string openPath = Path.Combine(GetTestDirectory(), @"core\list\LaceShortest_NegativeInput.dyn");
-            model.Open(openPath);
-
-            // check all the nodes and connectors are loaded
-            Assert.AreEqual(9, model.CurrentWorkspace.Nodes.Count);
-            Assert.AreEqual(12, model.CurrentWorkspace.Connectors.Count);
-
-            Assert.Throws<AssertionException>(() =>
-            {
-                dynSettings.Controller.RunExpression(null);
-            });
-
-        }
-
-        [Test]
-        public void LaceShortest_StringInput()
-        {
-            var model = dynSettings.Controller.DynamoModel;
-
-            string openPath = Path.Combine(GetTestDirectory(), @"core\list\LaceShortest_StringInput.dyn");
-            model.Open(openPath);
-
-            // check all the nodes and connectors are loaded
-            Assert.AreEqual(13, model.CurrentWorkspace.Nodes.Count);
-            Assert.AreEqual(15, model.CurrentWorkspace.Connectors.Count);
-
-            // run the expression
-            dynSettings.Controller.RunExpression(null);
-
-            // wait for the expression to complete
-            Thread.Sleep(500);
-
-            // Element from the Reverse list
-            var reverse = model.CurrentWorkspace.NodeFromWorkspace<ConcatStrings>("1c4c75ff-735d-4431-9df3-2b187c469b3a");
-            string actual = reverse.GetValue(0).getStringFromFSchemeValue();
-            string expected = "1Design";
-            Assert.AreEqual(expected, actual);
-
-            // Elements from first LaceShortest list
-            var shortest = model.CurrentWorkspace.NodeFromWorkspace<LaceShortest>("10005d3c-3bbf-4690-b658-37b11c8402b1");
-            FSharpList<FScheme.Value> listShotestValue = shortest.GetValue(0).GetListFromFSchemeValue();
-            Assert.AreEqual(3, listShotestValue.Length);
-            Assert.AreEqual(1, listShotestValue[0].GetDoubleFromFSchemeValue());
-            Assert.AreEqual(1, listShotestValue[1].GetDoubleFromFSchemeValue());
-            Assert.AreEqual(1, listShotestValue[2].GetDoubleFromFSchemeValue());
-
-            // Elements from second LaceShortest list
-            var shortest1 = model.CurrentWorkspace.NodeFromWorkspace<LaceShortest>("c19f09a1-6132-4c9c-8f37-5f138e1a3067");
-            FSharpList<FScheme.Value> listShotestValue1 = shortest1.GetValue(0).GetListFromFSchemeValue();
-            Assert.AreEqual(3, listShotestValue1.Length);
-            Assert.AreEqual("Dynamo", listShotestValue1[0].getStringFromFSchemeValue());
-            Assert.AreEqual("Design", listShotestValue1[1].getStringFromFSchemeValue());
-            Assert.AreEqual("Script", listShotestValue1[2].getStringFromFSchemeValue());
-
-        }
-
-        #endregion
-
-        #region LaceLongest test cases
-
-        [Test]
-        public void LaceLongest_Simple()
-        {
-            var model = dynSettings.Controller.DynamoModel;
-
-            string openPath = Path.Combine(GetTestDirectory(), @"core\list\LaceLongest_Simple.dyn");
-            model.Open(openPath);
-
-            // check all the nodes and connectors are loaded
-            Assert.AreEqual(8, model.CurrentWorkspace.Nodes.Count);
-            Assert.AreEqual(7, model.CurrentWorkspace.Connectors.Count);
-
-            // run the expression
-            dynSettings.Controller.RunExpression(null);
-
-            // wait for the expression to complete
-            Thread.Sleep(500);
-
-            var watch = model.CurrentWorkspace.NodeFromWorkspace<Watch>("5da40769-ffc8-408b-94bb-8c5dff31132e");
-
-            FSharpList<FScheme.Value> actual = watch.GetValue(0).GetListFromFSchemeValue();
-            FSharpList<FScheme.Value> actualChild1 = actual[0].GetListFromFSchemeValue();
-            FSharpList<FScheme.Value> actualChild2 = actual[1].GetListFromFSchemeValue();
-            FSharpList<FScheme.Value> actualChild3 = actual[2].GetListFromFSchemeValue();
-            FSharpList<FScheme.Value> actualChild4 = actual[3].GetListFromFSchemeValue();
-
-            Assert.AreEqual(4, actual.Length);
-
-            Assert.AreEqual(1, actualChild1.Length);
-            Assert.AreEqual(2, actualChild1[0].GetDoubleFromFSchemeValue());
-
-            Assert.AreEqual(1, actualChild2.Length);
-            Assert.AreEqual(8, actualChild2[0].GetDoubleFromFSchemeValue());
-
-            Assert.AreEqual(1, actualChild3.Length);
-            Assert.AreEqual(14, actualChild3[0].GetDoubleFromFSchemeValue());
-
-            Assert.AreEqual(1, actualChild4.Length);
-            Assert.AreEqual(19, actualChild4[0].GetDoubleFromFSchemeValue());
-
-        }
-
-        [Test]
-        public void LaceLongest_Negative()
-        {
-            var model = dynSettings.Controller.DynamoModel;
-
-            string openPath = Path.Combine(GetTestDirectory(), @"core\list\LaceLongest_Negative.dyn");
-            model.Open(openPath);
-
-            // check all the nodes and connectors are loaded
-            Assert.AreEqual(3, model.CurrentWorkspace.Nodes.Count);
-            Assert.AreEqual(3, model.CurrentWorkspace.Connectors.Count);
-
-            Assert.Throws<AssertionException>(() =>
-            {
-                dynSettings.Controller.RunExpression(null);
-            });
-
-        }
-
-        [Test]
-        public void LaceLongest_ListWith10000Element()
-        {
-            var model = dynSettings.Controller.DynamoModel;
-
-            string openPath = Path.Combine(GetTestDirectory(), @"core\list\LaceLongest_ListWith10000Element.dyn");
-            model.Open(openPath);
-
-            // check all the nodes and connectors are loaded
-            Assert.AreEqual(4, model.CurrentWorkspace.Nodes.Count);
-            Assert.AreEqual(3, model.CurrentWorkspace.Connectors.Count);
-
-            // run the expression
-            dynSettings.Controller.RunExpression(null);
-
-            // wait for the expression to complete
-            Thread.Sleep(500);
-
-            var watch = model.CurrentWorkspace.NodeFromWorkspace<LaceLongest>("25daa241-d8a4-4e74-aec1-6068358babf7");
-            FSharpList<FScheme.Value> listWatchValue = watch.GetValue(0).GetListFromFSchemeValue();
-            Assert.AreEqual(10000, listWatchValue.Length);
-            Assert.AreEqual(2001, listWatchValue[1000].GetDoubleFromFSchemeValue());
-
-        }
-
-        #endregion
->>>>>>> 433a4a0e
+
+
+        #endregion
     }
 }