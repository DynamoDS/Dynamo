--- conflicted
+++ resolved
@@ -1,11 +1,10 @@
-﻿namespace DynamoWebServer.Responses
+﻿using System;
+using Newtonsoft.Json;
+
+namespace DynamoWebServer.Responses
 {
     public class ComputationResponse : Response
     {
-<<<<<<< HEAD
-        public string NodesInJson { get; set; }
-=======
         public string Nodes { get; set; }
->>>>>>> 4251a9e7
     }
 }