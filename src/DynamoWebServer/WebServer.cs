--- conflicted
+++ resolved
@@ -106,14 +106,11 @@
             ExecuteMessageFromSocket(msg, sessionId);
         }
 
-<<<<<<< HEAD
-=======
         public void ProcessExit(object sender, EventArgs e)
         {
             messageQueue.Shutdown();
         }
 
->>>>>>> 7cdf4a63
         #endregion
 
         #region Private methods
@@ -127,15 +124,9 @@
                 return;
             }
 
-<<<<<<< HEAD
-            (Application.Current != null ? Application.Current.Dispatcher : Dispatcher.CurrentDispatcher)
-                .Invoke(new Action(() => dynamoViewModel.Model.Clear(null)));
-            
-=======
             messageHandler.SessionId = session.SessionID;
 
             ExecuteMessageFromSocket(new ClearWorkspaceMessage(), session.SessionID);
->>>>>>> 7cdf4a63
             LogInfo("Web socket: connected");
         }
 
@@ -157,22 +148,6 @@
                 SendResponse(new ContentResponse
                 {
                     Message = "Received command was not executed, reason: " + ex.Message
-                }, session.SessionID);
-            }
-        }
-
-        void socketServer_NewDataReceived(WebSocketSession session, byte[] value)
-        {
-            LogInfo("Web socket: received file");
-            try
-            {
-                ExecuteFileFromSocket(value, session.SessionID);
-            }
-            catch (Exception ex)
-            {
-                SendResponse(new ContentResponse()
-                {
-                    Message = "Received file was incorrect: " + ex.Message
                 }, session.SessionID);
             }
         }
@@ -214,11 +189,8 @@
             webSocket.NewMessageReceived += socketServer_NewMessageReceived;
             webSocket.SessionClosed += socketServer_SessionClosed;
             webSocket.NewDataReceived += socketServer_NewDataReceived;
-<<<<<<< HEAD
-=======
 
             dynamoViewModel.VisualizationManager.RenderComplete += messageHandler.NodesDataModified;
->>>>>>> 7cdf4a63
         }
 
         void UnBindEvents()
@@ -227,11 +199,8 @@
             webSocket.NewMessageReceived -= socketServer_NewMessageReceived;
             webSocket.SessionClosed -= socketServer_SessionClosed;
             webSocket.NewDataReceived -= socketServer_NewDataReceived;
-<<<<<<< HEAD
-=======
 
             dynamoViewModel.VisualizationManager.RenderComplete -= messageHandler.NodesDataModified;
->>>>>>> 7cdf4a63
         }
 
         void ExecuteMessageFromSocket(Message message, string sessionId)
