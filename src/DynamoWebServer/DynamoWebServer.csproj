﻿<?xml version="1.0" encoding="utf-8"?>
<Project ToolsVersion="4.0" DefaultTargets="Build" xmlns="http://schemas.microsoft.com/developer/msbuild/2003">
  <Import Project="$(MSBuildExtensionsPath)\$(MSBuildToolsVersion)\Microsoft.Common.props" Condition="Exists('$(MSBuildExtensionsPath)\$(MSBuildToolsVersion)\Microsoft.Common.props')" />
  <PropertyGroup>
    <Configuration Condition=" '$(Configuration)' == '' ">Debug</Configuration>
    <Platform Condition=" '$(Platform)' == '' ">AnyCPU</Platform>
    <ProjectGuid>{55636E8F-53B1-4E27-A0D7-68A00DA13C92}</ProjectGuid>
    <OutputType>WinExe</OutputType>
    <AppDesignerFolder>Properties</AppDesignerFolder>
    <RootNamespace>DynamoWebServer</RootNamespace>
    <AssemblyName>DynamoWebServer</AssemblyName>
    <TargetFrameworkVersion>v4.0</TargetFrameworkVersion>
    <FileAlignment>512</FileAlignment>
    <TargetFrameworkProfile />
  </PropertyGroup>
  <PropertyGroup Condition=" '$(Configuration)|$(Platform)' == 'Debug|AnyCPU' ">
    <DebugSymbols>true</DebugSymbols>
    <DebugType>full</DebugType>
    <Optimize>false</Optimize>
    <OutputPath>..\..\bin\AnyCPU\Debug\</OutputPath>
    <DefineConstants>DEBUG;TRACE</DefineConstants>
    <ErrorReport>prompt</ErrorReport>
    <WarningLevel>4</WarningLevel>
    <Prefer32Bit>false</Prefer32Bit>
  </PropertyGroup>
  <PropertyGroup Condition=" '$(Configuration)|$(Platform)' == 'Release|AnyCPU' ">
    <DebugType>pdbonly</DebugType>
    <Optimize>true</Optimize>
    <OutputPath>..\..\bin\AnyCPU\Release\</OutputPath>
    <DefineConstants>TRACE</DefineConstants>
    <ErrorReport>prompt</ErrorReport>
    <WarningLevel>4</WarningLevel>
    <Prefer32Bit>false</Prefer32Bit>
  </PropertyGroup>
  <PropertyGroup>
    <StartupObject />
  </PropertyGroup>
  <ItemGroup>
    <Reference Include="Microsoft.Practices.Prism">
      <HintPath>..\..\extern\prism\Microsoft.Practices.Prism.dll</HintPath>
    </Reference>
    <Reference Include="Newtonsoft.Json, Version=4.5.0.0, Culture=neutral, processorArchitecture=MSIL">
      <SpecificVersion>False</SpecificVersion>
      <HintPath>..\..\extern\Newtonsoft.JsonBin\Newtonsoft.Json.dll</HintPath>
    </Reference>
    <Reference Include="PresentationCore" />
    <Reference Include="PresentationFramework" />
    <Reference Include="ProtoInterface, Version=0.1.0.0, Culture=neutral, processorArchitecture=AMD64">
      <SpecificVersion>False</SpecificVersion>
      <HintPath>..\..\extern\ProtoGeometry\ProtoInterface.dll</HintPath>
      <Private>False</Private>
    </Reference>
    <Reference Include="SuperSocket.Common, Version=1.5.3.0, Culture=neutral, PublicKeyToken=6c80000676988ebb, processorArchitecture=MSIL">
      <SpecificVersion>False</SpecificVersion>
      <HintPath>..\..\extern\SuperWebSocket\SuperSocket.Common.dll</HintPath>
    </Reference>
    <Reference Include="SuperSocket.SocketBase, Version=1.5.3.0, Culture=neutral, PublicKeyToken=6c80000676988ebb, processorArchitecture=MSIL">
      <SpecificVersion>False</SpecificVersion>
      <HintPath>..\..\extern\SuperWebSocket\SuperSocket.SocketBase.dll</HintPath>
    </Reference>
    <Reference Include="SuperSocket.SocketEngine, Version=1.5.3.0, Culture=neutral, PublicKeyToken=6c80000676988ebb, processorArchitecture=MSIL">
      <SpecificVersion>False</SpecificVersion>
      <HintPath>..\..\extern\SuperWebSocket\SuperSocket.SocketEngine.dll</HintPath>
    </Reference>
    <Reference Include="SuperWebSocket, Version=0.8.0.0, Culture=neutral, PublicKeyToken=7ba53b9a7cef5d1c, processorArchitecture=MSIL">
      <SpecificVersion>False</SpecificVersion>
      <HintPath>..\..\extern\SuperWebSocket\SuperWebSocket.dll</HintPath>
    </Reference>
    <Reference Include="System" />
    <Reference Include="System.Configuration" />
    <Reference Include="System.Core" />
    <Reference Include="System.Runtime.Serialization" />
    <Reference Include="System.Xaml" />
    <Reference Include="System.Xml.Linq" />
    <Reference Include="System.Data.DataSetExtensions" />
    <Reference Include="Microsoft.CSharp" />
    <Reference Include="System.Data" />
    <Reference Include="System.Xml" />
    <Reference Include="WindowsBase" />
  </ItemGroup>
  <ItemGroup>
    <Compile Include="Interfaces\IWebSocket.cs" />
    <Compile Include="Messages\GeometryData.cs" />
    <Compile Include="Messages\GetNodeGeometryMessage.cs" />
    <Compile Include="Messages\ExecutedNode.cs" />
    <Compile Include="Messages\GetLibraryItemsMessage.cs" />
    <Compile Include="Messages\Message.cs" />
    <Compile Include="Messages\MessageHandler.cs" />
<<<<<<< HEAD
    <Compile Include="Messages\NodeToCreate.cs" />
    <Compile Include="Messages\UploadFileMessage.cs" />
    <Compile Include="Messages\FileUploader.cs" />
    <Compile Include="Messages\ConnectorToCreate.cs" />
=======
    <Compile Include="Messages\SaveFileMessage.cs" />
>>>>>>> 6d99ea9b
    <Compile Include="Messages\RunCommandsMessage.cs" />
    <Compile Include="Messages\ResultReady.cs" />
    <Compile Include="Program.cs" />
    <Compile Include="Properties\AssemblyInfo.cs" />
    <Compile Include="Responses\GeometryDataResponse.cs" />
    <Compile Include="Responses\UpdateProxyNodesResponse.cs" />
    <Compile Include="WebSocket.cs" />
    <Compile Include="Responses\ComputationResponse.cs" />
    <Compile Include="Responses\ContentResponse.cs" />
    <Compile Include="Responses\LibraryItemsListResponse.cs" />
<<<<<<< HEAD
    <Compile Include="Responses\NodeCreationDataResponse.cs" />
    <Compile Include="Responses\UploadFileResponse.cs" />
=======
    <Compile Include="Responses\SavedFileResponse.cs" />
>>>>>>> 6d99ea9b
    <Compile Include="Interfaces\IWebServer.cs" />
    <Compile Include="WebServer.cs" />
  </ItemGroup>
  <ItemGroup>
    <ProjectReference Include="..\DynamoCore\DynamoCore.csproj">
      <Project>{7858fa8c-475f-4b8e-b468-1f8200778cf8}</Project>
      <Name>DynamoCore</Name>
    </ProjectReference>
    <ProjectReference Include="..\DynamoUtilities\DynamoUtilities.csproj">
      <Project>{b5f435cb-0d8a-40b1-a4f7-5ecb3ce792a9}</Project>
      <Name>DynamoUtilities</Name>
    </ProjectReference>
    <ProjectReference Include="..\Engine\ProtoCore\ProtoCore.csproj">
      <Project>{7a9e0314-966f-4584-baa3-7339cbb849d1}</Project>
      <Name>ProtoCore</Name>
    </ProjectReference>
  </ItemGroup>
  <ItemGroup>
    <None Include="App.config" />
  </ItemGroup>
  <Import Project="$(MSBuildToolsPath)\Microsoft.CSharp.targets" />
  <!-- To modify your build process, add your task inside one of the targets below and uncomment it. 
       Other similar extension points exist, see Microsoft.Common.targets.
  <Target Name="BeforeBuild">
  </Target>
  <Target Name="AfterBuild">
  </Target>
  -->
</Project><|MERGE_RESOLUTION|>--- conflicted
+++ resolved
@@ -86,14 +86,11 @@
     <Compile Include="Messages\GetLibraryItemsMessage.cs" />
     <Compile Include="Messages\Message.cs" />
     <Compile Include="Messages\MessageHandler.cs" />
-<<<<<<< HEAD
     <Compile Include="Messages\NodeToCreate.cs" />
     <Compile Include="Messages\UploadFileMessage.cs" />
     <Compile Include="Messages\FileUploader.cs" />
     <Compile Include="Messages\ConnectorToCreate.cs" />
-=======
     <Compile Include="Messages\SaveFileMessage.cs" />
->>>>>>> 6d99ea9b
     <Compile Include="Messages\RunCommandsMessage.cs" />
     <Compile Include="Messages\ResultReady.cs" />
     <Compile Include="Program.cs" />
@@ -104,12 +101,9 @@
     <Compile Include="Responses\ComputationResponse.cs" />
     <Compile Include="Responses\ContentResponse.cs" />
     <Compile Include="Responses\LibraryItemsListResponse.cs" />
-<<<<<<< HEAD
     <Compile Include="Responses\NodeCreationDataResponse.cs" />
     <Compile Include="Responses\UploadFileResponse.cs" />
-=======
     <Compile Include="Responses\SavedFileResponse.cs" />
->>>>>>> 6d99ea9b
     <Compile Include="Interfaces\IWebServer.cs" />
     <Compile Include="WebServer.cs" />
   </ItemGroup>
