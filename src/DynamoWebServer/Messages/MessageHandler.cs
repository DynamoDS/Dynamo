﻿using System;
using System.Collections.Generic;
using System.IO;
using System.Linq;
using System.Text;

using Dynamo;
using Dynamo.Models;
using Dynamo.Nodes;
using Dynamo.Utilities;
using DynamoWebServer.Responses;
using Newtonsoft.Json;
using Newtonsoft.Json.Linq;
using Newtonsoft.Json.Serialization;
using System.Threading;
using Dynamo.Core.Threading;
using ProtoCore.Mirror;

namespace DynamoWebServer.Messages
{
    public class MessageHandler
    {
        const string MESSAGE_TYPE = "DynamoWebServer.Messages.{0}, DynamoWebServer";

        public event ResultReadyEventHandler ResultReady;
        public string SessionId { get; set; }

        private readonly JsonSerializerSettings jsonSettings;
        private readonly DynamoModel dynamoModel;
        private FileUploader uploader;
        private AutoResetEvent nextRunAllowed = new AutoResetEvent(false);
        private bool evaluationTookPlace = false;
        private int maxMsToWait = 20000;

        public MessageHandler(DynamoModel dynamoModel)
        {
            jsonSettings = new JsonSerializerSettings
            {
                TypeNameHandling = TypeNameHandling.Objects,
                ContractResolver = new CamelCasePropertyNamesContractResolver()
            };

            this.dynamoModel = dynamoModel;
            uploader = new FileUploader();
            this.dynamoModel.EvaluationCompleted += RunCommandCompleted;
        }

        /// <summary>
        /// It's called after all computations are done and Dynamo is ready
        /// to comput graphics data and send ComputationResponse
        /// </summary>
        void RunCommandCompleted(object sender, EvaluationCompletedEventArgs e)
        {
            if (evaluationTookPlace = e.EvaluationTookPlace)
            {
                // Get each node in workspace to update their visuals.
                foreach (var node in dynamoModel.CurrentWorkspace.Nodes)
                    node.RequestVisualUpdateAsync(dynamoModel.MaxTesselationDivisions);

                var task = new DelegateBasedAsyncTask(dynamoModel.Scheduler);
                task.Initialize(() => nextRunAllowed.Set());
                dynamoModel.Scheduler.ScheduleForExecution(task);
            }
            else
            {
                nextRunAllowed.Set();
            }
        }

        /// <summary>
        /// This method serializes the Message object in the json form. 
        /// </summary>
        /// <returns>The string can be used for reconstructing Message using Deserialize method</returns>
        internal string Serialize(Message message)
        {
            return message == null ? null : JsonConvert.SerializeObject(message, jsonSettings);
        }

        /// <summary>
        /// Call this static method to reconstruct a Message from json string
        /// </summary>
        /// <param name="jsonString">Json string that contains all its arguments.</param>
        /// <returns>Reconstructed Message</returns>
        internal Message DeserializeMessage(string jsonString)
        {
            try
            {
                var jObject = JObject.Parse(jsonString);
                var type = GetTypeFromString(jObject["type"].Value<string>());

                return JsonConvert.DeserializeObject(jsonString, type, jsonSettings) as Message;
            }
            catch
            {
                throw new ArgumentException("Invalid jsonString for creating Message");
            }
        }

        /// <summary>
        /// Execute Message on current dynamoModel and session
        /// </summary>
        /// <param name="message">Message</param>
        /// <param name="sessionId">The identifier string that represents the current session</param>
        internal void Execute(Message message, string sessionId)
        {
            if (message is RunCommandsMessage)
            {
                ExecuteCommands(message, sessionId);
            }
            else if (message is GetLibraryItemsMessage)
            {
                OnResultReady(this, new ResultReadyEventArgs(
                    new LibraryItemsListResponse(dynamoModel.SearchModel.GetAllLibraryItemsByCategory()),
                    sessionId));
            }
            else if (message is SaveFileMessage)
            {
                SaveFile(message as SaveFileMessage, sessionId);
            }
            else if (message is UploadFileMessage)
            {
                UploadFile(message as UploadFileMessage, sessionId);
            }
            else if (message is GetNodeGeometryMessage)
            {
                RetrieveGeometry(((GetNodeGeometryMessage)message).NodeId, sessionId);
            }
            else if (message is GetNodeArrayItemsMessage)
            {
                RetrieveArrayItems(message as GetNodeArrayItemsMessage, sessionId);
            }
            else if (message is ClearWorkspaceMessage)
            {
                ClearWorkspace((message as ClearWorkspaceMessage).ClearOnlyHome);
            }
            else if (message is SetModelPositionMessage)
            {
                UpdateCoordinates(message as SetModelPositionMessage);
            }
            else if (message is HasUnsavedChangesMessage)
            {
                var guid = (message as HasUnsavedChangesMessage).WorkspaceGuid;
                var workspace = GetWorkspaceByGuid(guid);

                OnResultReady(this, new ResultReadyEventArgs(
                    new HasUnsavedChangesResponse(guid, workspace.HasUnsavedChanges), sessionId));
            }
        }

        private void UpdateCoordinates(SetModelPositionMessage message)
        {
            WorkspaceModel workspaceToUpdate = GetWorkspaceByGuid(message.WorkspaceGuid);
            if (workspaceToUpdate == null)
                return;

            if (!string.IsNullOrWhiteSpace(message.WorkspaceName)
                && !(workspaceToUpdate is HomeWorkspaceModel))
                workspaceToUpdate.Name = message.WorkspaceName;

            NodeModel node;
            Guid nodeId;
            foreach (var nodePos in message.ModelPositions)
            {
                if (!Guid.TryParse(nodePos.ModelId, out nodeId))
                    continue;

                node = workspaceToUpdate.Nodes.FirstOrDefault(n => n.GUID == nodeId);
                if (node != null)
                {
                    node.X = nodePos.X;
                    node.Y = nodePos.Y;
                    node.ReportPosition();
                }
            }
        }

        private WorkspaceModel GetWorkspaceByGuid(string guidStr)
        {
            Guid guidValue;
            if (!Guid.TryParse(guidStr, out guidValue) || guidValue.Equals(Guid.Empty))
                return dynamoModel.HomeSpace;

            var defs = dynamoModel.CustomNodeManager.GetLoadedDefinitions();
            var definition = defs.FirstOrDefault(d => d.FunctionId == guidValue);

            return definition != null ? definition.WorkspaceModel : null;
        }

        private string GetCurrentWorkspaceGuid()
        {
            var cnModel = dynamoModel.CurrentWorkspace as CustomNodeWorkspaceModel;

            if (cnModel != null)
                return cnModel.CustomNodeDefinition.FunctionId.ToString();

            return "";
        }

        /// <summary>
        /// This method sends ComputationResponse when running is completed
        /// </summary>
        /// <param name="sessionId">The identifier string that represents the current session</param>
        internal void NodesDataModified(string sessionId)
        {
            if (!evaluationTookPlace)
                return;

            var nodes = GetExecutedNodes();
            if (nodes == null || !nodes.Any())
                return;

            OnResultReady(this, new ResultReadyEventArgs(new ComputationResponse(nodes), sessionId));
        }

        /// <summary>
        /// Send the results of the execution
        /// </summary>
        private void OnResultReady(object sender, ResultReadyEventArgs e)
        {
            if (ResultReady != null)
            {
                ResultReady(sender, e);
            }
        }

        #region Private Class Helper Methods

        private void UploadFile(UploadFileMessage message, string sessionId)
        {
            var result = uploader.ProcessFileData(message, dynamoModel);
            if (result != ProcessResult.Failed)
            {
                dynamoModel.ExecuteCommand(new DynamoModel.RunCancelCommand(false, false));
                WaitForRunCompletion();
                bool respondWithPath = (result == ProcessResult.RespondWithPath);
                NodesDataCreated(sessionId, respondWithPath);
            }
            else
            {
                OnResultReady(this, new ResultReadyEventArgs(
                    new UploadFileResponse(ResponceStatuses.Error, "Bad file request"), sessionId));
            }
        }

        private void SaveFile(SaveFileMessage message, string sessionId)
        {
            WorkspaceModel workspaceToSave = GetWorkspaceByGuid(message.Guid);
            if (workspaceToSave == null)
                return;

            byte[] fileContent;
            try
            {
                string fileName, filePath = message.FilePath;

                // if path was specified it means NWK is used and we need just to save file
                if (!string.IsNullOrEmpty(filePath))
                {
                    if (!workspaceToSave.SaveAs(filePath))
                        throw new Exception(string.Format("Failed to save file: {0}", filePath));
                }
                else
                {
                    // Add to file name a correct extension 
                    // dependently on its type (custom node or home)
                    if (workspaceToSave is CustomNodeWorkspaceModel)
                    {
                        fileName = (workspaceToSave.Name != null ? workspaceToSave.Name : "MyCustomNode") + ".dyf";
                    }
                    else
                    {
                        fileName = (workspaceToSave.Name != null ? workspaceToSave.Name : "Home") + ".dyn";
                    }

                    filePath = Path.GetTempPath() + "\\" + fileName;

                    // Temporarily save workspace into a drive 
                    // using existing functionality for saving
                    if (!workspaceToSave.SaveAs(filePath))
                        throw new Exception(string.Format("Failed to save file: {0}", filePath));

                    // Get the file as byte array and after that delete it
                    fileContent = File.ReadAllBytes(filePath);
                    File.Delete(filePath);

                    // Send to the Flood the file as byte array and its name
                    OnResultReady(this, new ResultReadyEventArgs(
                        new SavedFileResponse(fileName, fileContent), sessionId));
                }

                // reset file path
                workspaceToSave.FileName = null;
            }
            catch
            {
                // If there was something wrong
                OnResultReady(this, new ResultReadyEventArgs(
                    new SavedFileResponse(ResponceStatuses.Error), sessionId));
            }
        }

        private void ExecuteCommands(Message message, string sessionId)
        {
            var recordableCommandMsg = (RunCommandsMessage)message;

            SelectTabByGuid(recordableCommandMsg.WorkspaceGuid);

            foreach (var command in recordableCommandMsg.Commands)
            {
                dynamoModel.ExecuteCommand(command);
                if (command is DynamoModel.RunCancelCommand)
                {
                    WaitForRunCompletion();
                    NodesDataModified(sessionId);
                }
                else
                {
                    var updateCommand = command as DynamoModel.UpdateModelValueCommand;
                    // if a cbn is updated send back the data to redraw it in Flood
                    if (updateCommand != null)
                    {
                        var cbn = dynamoModel.CurrentWorkspace.GetModelInternal(updateCommand.ModelGuid) as CodeBlockNodeModel;
                        if (cbn != null && updateCommand.Name == "Code")
                        {
                            var wsGuid = GetCurrentWorkspaceGuid();
                            var nodeGuid = updateCommand.ModelGuidAsString;
                            var data = GetInOutPortsData(cbn);

                            var response = new CodeBlockDataResponse(wsGuid, nodeGuid, data);
                            OnResultReady(this, new ResultReadyEventArgs(response, sessionId));
                        }
                    }
                }
            }
        }

        private void WaitForRunCompletion()
        {
            nextRunAllowed.WaitOne(maxMsToWait);
        }

        private void SelectTabByGuid(Guid guid)
        {
            // If guid is Empty - switch to HomeWorkspace
            if (guid.Equals(Guid.Empty) && dynamoModel.CurrentWorkspace != dynamoModel.HomeSpace)
            {
                dynamoModel.Home(null);
            }

            if (!guid.Equals(Guid.Empty))
            {
                if (dynamoModel.CustomNodeManager.LoadedCustomNodes.Contains(guid))
                {
                    var node = (CustomNodeDefinition)dynamoModel.CustomNodeManager.LoadedCustomNodes[guid];
                    var name = node.WorkspaceModel.Name;
                    var workspace = dynamoModel.Workspaces.FirstOrDefault(elem => elem.Name == name);
                    if (workspace != null)
                    {
                        var index = dynamoModel.Workspaces.IndexOf(workspace);

                        dynamoModel.ExecuteCommand(new DynamoModel.SwitchTabCommand(index));
                    }
                }
            }
        }

        private void NodesDataCreated(string sessionId, bool respondWithPath)
        {
            var nodes = GetExecutedNodes();

            var currentWorkspace = dynamoModel.CurrentWorkspace;

            foreach (var node in currentWorkspace.Nodes)
            {
                string data;
                ExecutedNode exnode = nodes.FirstOrDefault(n => n.NodeId == node.GUID.ToString());
                if (node is Function || node is CodeBlockNodeModel || node is VariableInputNode)
                {
                    // include data about number of inputs and outputs
                    data = GetInOutPortsData(node);
                }
                else if (exnode != null)
                {
                    // needed data is already computed and contains in executed nodes
                    data = exnode.Data;
                }
                else
                {
                    // all nodes in custom node workspace are always considered as not updated
                    // so node.IsUpdated=false and there are no executed nodes for them
                    data = GetValue(node);
                }

                uploader.AddCreationData(node, data);
            }


            var response = new NodeCreationDataResponse(currentWorkspace.Name,
                GetCurrentWorkspaceGuid(), uploader.NodesToCreate, uploader.ConnectorsToCreate, nodes);

            var proxyNodesResponses = new List<UpdateProxyNodesResponse>();
            if (uploader.IsCustomNode)
            {
                var model = currentWorkspace as CustomNodeWorkspaceModel;

                // after uploading custom node definition there may be proxy nodes
                // that were updated 
                var allWorkspaces = dynamoModel.Workspaces;
                foreach (var ws in allWorkspaces)
                {
                    // current workspace id
                    string wsId = ws is CustomNodeWorkspaceModel ?
                        (ws as CustomNodeWorkspaceModel).CustomNodeDefinition.FunctionId.ToString() : "";
                    var nodeIds = new List<string>();

                    // foreach custom node within current workspace
                    foreach (var node in ws.Nodes.Where(n => n is Function))
                    {
                        Function func = node as Function;
                        // if this node was updated by uploading current custom node definition
                        if (func.Definition.FunctionId == model.CustomNodeDefinition.FunctionId)
                            nodeIds.Add(node.GUID.ToString());
                    }

                    // if there are updated nodes add the response data
                    if (nodeIds.Any())
                    {
                        proxyNodesResponses.Add(new UpdateProxyNodesResponse(wsId, response.WorkspaceId, nodeIds));
                    }
                }
            }

            OnResultReady(this, new ResultReadyEventArgs(response, sessionId));

            foreach (var pnResponse in proxyNodesResponses)
            {
                OnResultReady(this, new ResultReadyEventArgs(pnResponse, sessionId));
            }

            if (respondWithPath)
            {
                var wsResponse = new WorkspacePathResponse(response.WorkspaceId, currentWorkspace.FileName);
                OnResultReady(this, new ResultReadyEventArgs(wsResponse, sessionId));
            }
        }

        private string GetValue(NodeModel node)
        {
            string data = "null";
            if (node.CachedValue != null)
            {
                data = "null";
                if (node.CachedValue.IsCollection)
                {
                    data = "Array";
                }
                else if (node.CachedValue.Data != null)
                {
                    data = node.CachedValue.Data.ToString();
                }
            }
            else if (node is DoubleInput)
            {
                data = (node as DoubleInput).Value;
            }
            else if (node is StringInput)
            {
                data = (node as StringInput).Value;
            }
            else if (node is Symbol)
            {
                data = (node as Symbol).InputSymbol;
            }
            else if (node is Output)
            {
                data = (node as Output).Symbol;
            }

            return data;
        }

        private IEnumerable<ExecutedNode> GetExecutedNodes()
        {
            var result = new List<ExecutedNode>();
            var currentWorkspace = dynamoModel.CurrentWorkspace;

            foreach (var node in currentWorkspace.Nodes)
            {
                // send only updated nodes back
                if (node.IsUpdated)
                {
                    string data = GetValue(node);
                    var execNode = new ExecutedNode(node, data);
                    result.Add(execNode);
                }
            }

            return result;
        }

        private string GetInOutPortsData(NodeModel node)
        {
            var isVarInputNode = false;
            var stringBuilder = new StringBuilder("{");

            if (node is CodeBlockNodeModel)
            {
                stringBuilder.Append((node as CodeBlockNodeModel).GetExtraData());
            } 
            else if (node is VariableInputNode)
            {
                stringBuilder.Append((node as VariableInputNode).GetExtraData());
                isVarInputNode = true;
            }

<<<<<<< HEAD
                stringBuilder.Append("\"Code\":\"");
                stringBuilder.Append(codeBlock.Code.
                                     Replace("\n", "\\n").
                                     Replace("\"", "\\\""));
                stringBuilder.Append("\", ");
                stringBuilder.Append("\"LineIndices\": [");
                stringBuilder.Append(string.Join(", ", lineIndices.Select(x => x.ToString()).ToArray()));
                stringBuilder.Append("],");
            }

            stringBuilder.Append("\"InPorts\": [");
            stringBuilder.Append(inPorts.Any() ? inPorts.Aggregate((i, j) => i + "," + j) : "");
            stringBuilder.Append("], \"OutPorts\": [");
            stringBuilder.Append(outPorts.Any() ? outPorts.Aggregate((i, j) => i + "," + j) : "");
            stringBuilder.Append("]}");
=======
            stringBuilder.Append(node.GetInOutPortsData(isVarInputNode));
            stringBuilder.Append(", \"Data\": \"" + GetValue(node));
            stringBuilder.Append("\"}");
>>>>>>> 3701963e

            return stringBuilder.ToString();
        }

        private void RetrieveGeometry(string nodeId, string sessionId)
        {
            Guid guid;
            var nodeMap = dynamoModel.NodeMap;
            if (Guid.TryParse(nodeId, out guid) && nodeMap.ContainsKey(guid))
            {
                NodeModel model = nodeMap[guid];

                OnResultReady(this, new ResultReadyEventArgs(
                    new GeometryDataResponse(new GeometryData(nodeId, model.RenderPackages)), sessionId));
            }
        }

        private void RetrieveArrayItems(GetNodeArrayItemsMessage message, string sessionId)
        {
            Guid guid;
            var nodeMap = dynamoModel.NodeMap;
            if (Guid.TryParse(message.NodeId, out guid) && nodeMap.ContainsKey(guid))
            {
                NodeModel model = nodeMap[guid];

                OnResultReady(this, new ResultReadyEventArgs(
                    new ArrayItemsDataResponse(model, message.IndexFrom, message.Length), sessionId));
            }
        }

        /// <summary>
        /// Cleanup Home workspace and remove all custom nodes
        /// </summary>
        /// <param name="clearOnlyHome">if clearOnlyHome is true
        /// custom nodes won't be removed</param>
        private void ClearWorkspace(bool clearOnlyHome)
        {
            dynamoModel.Home(null);

            if (!clearOnlyHome)
            {
                var customNodeManager = dynamoModel.CustomNodeManager;
                var searchModel = dynamoModel.SearchModel;
                var nodeInfos = customNodeManager.NodeInfos;

                foreach (var guid in nodeInfos.Keys)
                {
                    searchModel.RemoveNodeAndEmptyParentCategory(guid);

                    var name = nodeInfos[guid].Name;
                    dynamoModel.Workspaces.RemoveAll(elem =>
                    {
                        // To avoid deleting home workspace 
                        // because of coincidence in the names
                        return elem != dynamoModel.HomeSpace && elem.Name == name;
                    });

                    customNodeManager.LoadedCustomNodes.Remove(guid);
                }

                nodeInfos.Clear();
            }

            dynamoModel.Clear(null);
        }

        private Type GetTypeFromString(string type)
        {
            return Type.GetType(String.Format(MESSAGE_TYPE, type));
        }

        #endregion

    }
}<|MERGE_RESOLUTION|>--- conflicted
+++ resolved
@@ -508,32 +508,13 @@
                 stringBuilder.Append((node as CodeBlockNodeModel).GetExtraData());
             } 
             else if (node is VariableInputNode)
-            {
+                {
                 stringBuilder.Append((node as VariableInputNode).GetExtraData());
                 isVarInputNode = true;
-            }
-
-<<<<<<< HEAD
-                stringBuilder.Append("\"Code\":\"");
-                stringBuilder.Append(codeBlock.Code.
-                                     Replace("\n", "\\n").
-                                     Replace("\"", "\\\""));
-                stringBuilder.Append("\", ");
-                stringBuilder.Append("\"LineIndices\": [");
-                stringBuilder.Append(string.Join(", ", lineIndices.Select(x => x.ToString()).ToArray()));
-                stringBuilder.Append("],");
-            }
-
-            stringBuilder.Append("\"InPorts\": [");
-            stringBuilder.Append(inPorts.Any() ? inPorts.Aggregate((i, j) => i + "," + j) : "");
-            stringBuilder.Append("], \"OutPorts\": [");
-            stringBuilder.Append(outPorts.Any() ? outPorts.Aggregate((i, j) => i + "," + j) : "");
-            stringBuilder.Append("]}");
-=======
+                }
+
             stringBuilder.Append(node.GetInOutPortsData(isVarInputNode));
-            stringBuilder.Append(", \"Data\": \"" + GetValue(node));
-            stringBuilder.Append("\"}");
->>>>>>> 3701963e
+            stringBuilder.Append("}");
 
             return stringBuilder.ToString();
         }
