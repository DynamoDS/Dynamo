﻿using System;
using System.Collections.Generic;
using System.IO;
using System.Linq;
using System.Text;

using Dynamo;
using Dynamo.Models;
using Dynamo.Nodes;
using Dynamo.ViewModels;
using DynamoWebServer.Responses;
using Newtonsoft.Json;
using Newtonsoft.Json.Serialization;

namespace DynamoWebServer.Messages
{
    public class MessageHandler
    {
        public event ResultReadyEventHandler ResultReady;

        private readonly JsonSerializerSettings jsonSettings;
        private readonly DynamoViewModel dynamoViewModel;
        private RenderCompleteEventHandler RenderCompleteHandler;

        public MessageHandler(DynamoViewModel dynamoViewModel)
        {
            jsonSettings = new JsonSerializerSettings
            {
                TypeNameHandling = TypeNameHandling.Objects,
                ContractResolver = new CamelCasePropertyNamesContractResolver()
            };

            this.dynamoViewModel = dynamoViewModel;
        }

        /// <summary>
        /// This method serializes the Message object in the json form. 
        /// </summary>
        /// <returns>The string can be used for reconstructing Message using Deserialize method</returns>
        internal string Serialize(Message message)
        {
            return message == null ? null : JsonConvert.SerializeObject(message, jsonSettings);
        }

        /// <summary>
        /// Call this static method to reconstruct a Message from json string
        /// </summary>
        /// <param name="jsonString">Json string that contains all its arguments.</param>
        /// <returns>Reconstructed Message</returns>
        internal Message DeserializeMessage(string jsonString)
        {
            try
            {
                return JsonConvert.DeserializeObject(jsonString, jsonSettings) as Message;
            }
            catch
            {
                throw new ArgumentException("Invalid jsonString for creating Message");
            }
        }

        /// <summary>
        /// Execute Message on selected ViewModel and session
        /// </summary>
        /// <param name="dynamo">DynamoViewModel</param>
        /// <param name="message">Message</param>
        /// <param name="sessionId">The identifier string that represents the current session</param>
        internal void Execute(DynamoViewModel dynamo, Message message, string sessionId)
        {
            if (message is RunCommandsMessage)
            {
                ExecuteCommands(dynamo, message, sessionId);
            }
            else if (message is GetLibraryItemsMessage)
            {
                OnResultReady(this, new ResultReadyEventArgs(new LibraryItemsListResponse
                {
                    LibraryItems = dynamo.SearchViewModel.GetAllLibraryItemsByCategory()
                }, sessionId));
            }
<<<<<<< HEAD
            else if (message is ClearWorkspaceMessage)
            {
                ClearWorkspace();
=======
            else if (message is SaveFileMessage)
            {
                SaveFile(dynamo, message, sessionId);
            }
            else if (message is GetNodeGeometryMessage)
            {
                RetrieveGeometry(((GetNodeGeometryMessage)message).NodeID, sessionId);
>>>>>>> 65f43a14
            }
        }

        /// <summary>
        /// Send the results of the execution
        /// </summary>
        private void OnResultReady(object sender, ResultReadyEventArgs e)
        {
            if (ResultReady != null)
            {
                ResultReady(sender, e);
            }
        }

        #region Private Class Helper Methods


        private void SaveFile(DynamoViewModel dynamo, Message message, string sessionId)
        {
            // Put into this list all workspaces that should be saved as files
            var homeWorkspace = dynamo.Model.HomeSpace;

            // Add home workspace into it
            var allWorkspacesToSave = new List<WorkspaceModel> { homeWorkspace };

            byte[] fileContent;
            try
            {
                string fileName, filePath;

                var customNodes = dynamo.Model.CustomNodeManager.GetLoadedDefinitions()
                    .Select(cnd => cnd.WorkspaceModel);

                // Add workspaces of all loaded custom nodes into saving list
                allWorkspacesToSave.AddRange(customNodes);

                foreach (var ws in allWorkspacesToSave)
                {
                    // If workspace has its own filename use it during saving
                    if (!string.IsNullOrEmpty(ws.FileName))
                    {
                        fileName = Path.GetFileName(ws.FileName);
                        filePath = ws.FileName;
                    }
                    else
                    {
                        // Add to file name a correct extension 
                        // dependently on its type (custom node or home)
                        if (ws is CustomNodeWorkspaceModel)
                        {
                            fileName = (ws.Name != null ? ws.Name : "MyCustomNode") + ".dyf";
                        }
                        else
                        {
                            fileName = "Home.dyn";
                        }

                        filePath = Path.GetTempPath() + "\\" + fileName;
                    }

                    // Temporarily save workspace into a drive 
                    // using existing functionality for saving
                    if (!ws.SaveAs(filePath))
                        throw new Exception();

                    // Get the file as byte array and after that delete it
                    fileContent = File.ReadAllBytes(filePath);
                    File.Delete(filePath);

                    // Send to the Flood the file as byte array and its name
                    OnResultReady(this, new ResultReadyEventArgs(new SavedFileResponse
                    {
                        Status = ResponceStatuses.Success,
                        FileContent = fileContent,
                        FileName = fileName
                    }, sessionId));
                }
            }
            catch
            {
                // If there was something wrong
                OnResultReady(this, new ResultReadyEventArgs(new SavedFileResponse
                {
                    Status = ResponceStatuses.Error
                }, sessionId));
            }
        }

        private void ExecuteCommands(DynamoViewModel dynamo, Message message, string sessionId)
        {
            var recordableCommandMsg = (RunCommandsMessage)message;

            var manager = dynamo.VisualizationManager;
            SelectTabByGuid(dynamo, recordableCommandMsg.WorkspaceGuid);

            foreach (var command in recordableCommandMsg.Commands)
            {
                if (command is DynamoViewModel.RunCancelCommand)
                {
                    RenderCompleteHandler = (sender, e) => NodesDataModified(sender, e, sessionId);
                    manager.RenderComplete += RenderCompleteHandler;
                }

                dynamo.ExecuteCommand(command);
            }
        }

        private void SelectTabByGuid(DynamoViewModel dynamo, Guid guid)
        {
            // If guid is Empty - switch to HomeWorkspace
            if (guid.Equals(Guid.Empty) && !dynamo.ViewingHomespace)
            {
                dynamo.CurrentWorkspaceIndex = 0;
            }

            if (!guid.Equals(Guid.Empty))
            {
                if (dynamo.Model.CustomNodeManager.LoadedCustomNodes.ContainsKey(guid))
                {
                    var name = dynamo.Model.CustomNodeManager.LoadedCustomNodes[guid]
                        .WorkspaceModel.Name;
                    var workspace = dynamo.Workspaces.FirstOrDefault(elem => elem.Name == name);
                    if (workspace != null)
                    {
                        var index = dynamo.Workspaces.IndexOf(workspace);

                        dynamo.CurrentWorkspaceIndex = index;
                    }
                }
            }
        }

        private void NodesDataModified(object sender, RenderCompletionEventArgs e, string sessionId)
        {
            var nodes = new List<ExecutedNode>();
            var currentWorkspace = dynamoViewModel.Model.CurrentWorkspace;

            foreach (var node in currentWorkspace.Nodes)
            {
                string data;
                var codeBlock = node as CodeBlockNodeModel;
                if (codeBlock != null)
                {
                    var inPorts = codeBlock.InPorts.Select(port => "\"" + port.PortName + "\"").ToList();
                    var outPorts = codeBlock.OutPorts.Select(port => "\"" + port.ToolTipContent + "\"").ToList();

                    var stringBuilder = new StringBuilder();

                    stringBuilder.Append("{\"Code\":\"");
                    stringBuilder.Append(codeBlock.Code.Replace("\n", "\\n"));
                    stringBuilder.Append("\", \"InPorts\": [");
                    stringBuilder.Append(inPorts.Any() ? inPorts.Aggregate((i, j) => i + "," + j) : "");
                    stringBuilder.Append("], \"OutPorts\": [");
                    stringBuilder.Append(outPorts.Any() ? outPorts.Aggregate((i, j) => i + "," + j) : "");
                    stringBuilder.Append("]}");

                    data = stringBuilder.ToString();
                }
                else
                {
                    data = "null";
                    if (node.CachedValue != null)
                    {
                        if (node.CachedValue.IsCollection)
                        {
                            data = "Array";
                        }
                        else
                        {
                            if (node.CachedValue.Data != null)
                            {
                                data = node.CachedValue.Data.ToString();
                            }
                        }
                    }
                }

                // send only updated nodes back
                if (node.IsUpdated)
                {
                    var execNode = new ExecutedNode(node, data);
                    nodes.Add(execNode);
                }
            }

            OnResultReady(this, new ResultReadyEventArgs(new ComputationResponse
            {
                Nodes = nodes
            }, sessionId));

            dynamoViewModel.VisualizationManager.RenderComplete -= RenderCompleteHandler;
        }

<<<<<<< HEAD
        /// <summary>
        /// Cleanup workspace
        /// </summary>
        private void ClearWorkspace()
        {
            var dynamoModel = dynamoViewModel.Model;
            var customNodeManager = dynamoModel.CustomNodeManager;
            var searchModel = dynamoViewModel.SearchViewModel.Model;
            var nodeInfos = customNodeManager.NodeInfos;

            dynamoModel.Home(null);

            foreach (var guid in nodeInfos.Keys)
            {

                searchModel.RemoveNodeAndEmptyParentCategory(guid);

                var name = nodeInfos[guid].Name;
                dynamoModel.Workspaces.RemoveAll(elem =>
                {
                    // To avoid deleting home workspace 
                    // because of coincidence in the names
                    return elem != dynamoModel.HomeSpace && elem.Name == name;
                });

                customNodeManager.LoadedCustomNodes.Remove(guid);
            }

            nodeInfos.Clear();
            dynamoModel.Clear(null);
=======
        private void RetrieveGeometry(string nodeId, string sessionId)
        {
            Guid guid;
            var nodeMap = dynamoViewModel.Model.NodeMap;
            if (Guid.TryParse(nodeId, out guid) && nodeMap.ContainsKey(guid))
            {
                NodeModel model = nodeMap[guid];

                OnResultReady(this, new ResultReadyEventArgs(new GeometryDataResponse
                {
                    GeometryData = new GeometryData(nodeId, model.RenderPackages)
                }, sessionId));
            }
>>>>>>> 65f43a14
        }

        #endregion

    }
}<|MERGE_RESOLUTION|>--- conflicted
+++ resolved
@@ -78,19 +78,17 @@
                     LibraryItems = dynamo.SearchViewModel.GetAllLibraryItemsByCategory()
                 }, sessionId));
             }
-<<<<<<< HEAD
+            else if (message is SaveFileMessage)
+            {
+                SaveFile(dynamo, message, sessionId);
+            }
+            else if (message is GetNodeGeometryMessage)
+            {
+                RetrieveGeometry(((GetNodeGeometryMessage)message).NodeID, sessionId);
+            }
             else if (message is ClearWorkspaceMessage)
             {
                 ClearWorkspace();
-=======
-            else if (message is SaveFileMessage)
-            {
-                SaveFile(dynamo, message, sessionId);
-            }
-            else if (message is GetNodeGeometryMessage)
-            {
-                RetrieveGeometry(((GetNodeGeometryMessage)message).NodeID, sessionId);
->>>>>>> 65f43a14
             }
         }
 
@@ -284,8 +282,21 @@
             dynamoViewModel.VisualizationManager.RenderComplete -= RenderCompleteHandler;
         }
 
-<<<<<<< HEAD
-        /// <summary>
+        private void RetrieveGeometry(string nodeId, string sessionId)
+        {
+            Guid guid;
+            var nodeMap = dynamoViewModel.Model.NodeMap;
+            if (Guid.TryParse(nodeId, out guid) && nodeMap.ContainsKey(guid))
+            {
+                NodeModel model = nodeMap[guid];
+
+                OnResultReady(this, new ResultReadyEventArgs(new GeometryDataResponse
+                {
+                    GeometryData = new GeometryData(nodeId, model.RenderPackages)
+                }, sessionId));
+            }
+        }
+
         /// Cleanup workspace
         /// </summary>
         private void ClearWorkspace()
@@ -315,21 +326,6 @@
 
             nodeInfos.Clear();
             dynamoModel.Clear(null);
-=======
-        private void RetrieveGeometry(string nodeId, string sessionId)
-        {
-            Guid guid;
-            var nodeMap = dynamoViewModel.Model.NodeMap;
-            if (Guid.TryParse(nodeId, out guid) && nodeMap.ContainsKey(guid))
-            {
-                NodeModel model = nodeMap[guid];
-
-                OnResultReady(this, new ResultReadyEventArgs(new GeometryDataResponse
-                {
-                    GeometryData = new GeometryData(nodeId, model.RenderPackages)
-                }, sessionId));
-            }
->>>>>>> 65f43a14
         }
 
         #endregion
