--- conflicted
+++ resolved
@@ -19,34 +19,7 @@
             DynamoPathManager.Instance.InitializeCore(
                 Path.GetDirectoryName(Assembly.GetExecutingAssembly().Location));
 
-<<<<<<< HEAD
-            if (DynamoPathManager.Instance.FindAndSetASMHostPath())
-            {
-                if (DynamoPathManager.Instance.ASM219Host == null)
-                {
-                    DynamoPathManager.Instance.SetLibGPath("libg_220");
-                    DynamoPathManager.Instance.ASMVersion = DynamoPathManager.Asm.Version220;
-                }
-
-                var libG = Assembly.LoadFrom(DynamoPathManager.Instance.AsmPreloader);
-
-                Type preloadType = libG.GetType("Autodesk.LibG.AsmPreloader");
-
-                MethodInfo preloadMethod = preloadType.GetMethod("PreloadAsmLibraries",
-                    BindingFlags.Public | BindingFlags.Static);
-
-                object[] methodParams = new object[1];
-
-                if (DynamoPathManager.Instance.ASM219Host == null)
-                    methodParams[0] = DynamoPathManager.Instance.ASM220Host;
-                else
-                    methodParams[0] = DynamoPathManager.Instance.ASM219Host;
-
-                preloadMethod.Invoke(null, methodParams);
-            }
-=======
             DynamoPathManager.PreloadAsmLibraries(DynamoPathManager.Instance);
->>>>>>> 7cdf4a63
 
             var model = DynamoModel.Start(
                 new DynamoModel.StartConfiguration()
