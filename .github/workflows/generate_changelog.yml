--- conflicted
+++ resolved
@@ -20,13 +20,8 @@
       - name: Checkout
         uses: actions/checkout@v4
       - name: Generate changelog
-<<<<<<< HEAD
         id: generate_changelog
-        uses: metcalfc/changelog-generator@v4.1.0
-=======
-        id: changelog
         uses: metcalfc/changelog-generator@v4.2.0
->>>>>>> 8490918d
         with:
           myToken: ${{ secrets.GITHUB_TOKEN }}
           head-ref: ${{ github.event.inputs.head-ref }}
