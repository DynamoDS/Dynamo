--- conflicted
+++ resolved
@@ -4,7 +4,6 @@
 
 configuration: Release
 
-<<<<<<< HEAD
 environment:
   dynamo_solution: src/Dynamo.All.2013.sln
   xmlDocs_solution: tools/XmlDocToMarkdown/XmlDocToMarkdown.sln
@@ -16,19 +15,7 @@
 
 after_build:
   - ps: tools/XmlDocToMarkdown/XmlDocToMarkdown/BuildScript/BuildScript.ps1
-=======
-build:
-  project: src/Dynamo.All.2013.sln
-  verbosity: normal
 
-on_success:
- - ps: $env:APPVEYOR_REPO_BRANCH
- - ps: $env:APPVEYOR_REPO_NAME
- - ps: $env:APPVEYOR_REPO_COMMIT_AUTHOR
- - ps: $env:APPVEYOR_PULL_REQUEST_NUMBER
- - ps: $env:APPVEYOR_REPO_COMMIT
->>>>>>> 69f50042
-  
 on_success:  
  - ps: >-
     Write-Host "Publishing Documentation" 
