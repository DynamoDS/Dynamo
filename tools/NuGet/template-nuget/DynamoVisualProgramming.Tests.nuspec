<?xml version="1.0"?>
<package xmlns="http://schemas.microsoft.com/packaging/2012/06/nuspec.xsd">
    <metadata>
        <id>DynamoVisualProgramming.Tests</id>
        <version>$Version$</version>
        <authors>Autodesk</authors>
        <owners>Autodesk</owners>
        <license type="expression">Apache-2.0</license>
        <projectUrl>https://github.com/DynamoDS/Dynamo</projectUrl>
        <icon>content\images\logo.png</icon>
        <requireLicenseAcceptance>false</requireLicenseAcceptance>
        <description>Unit and system test infrastructure for Dynamo. It contains the following files:
        1) DynamoCoreTests.dll
        2) SystemTestServices.dll
        3) TestServices.dll</description>
        <summary>This package contains all that is required to get up and running creating tests for Dynamo libraries.</summary>
        <copyright>Copyright Autodesk 2023</copyright>
        <dependencies>
            <group targetFramework=".NETFramework4.8">
                <dependency id="DynamoVisualProgramming.Core" version="$Version$"/>
            </group>
            <group targetFramework="net6.0">
                <dependency id="DynamoVisualProgramming.Core" version="$Version$"/>
            </group>
        </dependencies>
    </metadata>
    <files>
        <!--These assemblies are referenced from the bin directory since they are not harvested for the installer-->
        <!--
        <file src="..\..\..\bin\AnyCPU\Release\DynamoCoreTests.dll" target="lib\net48" />
        <file src="..\..\..\bin\AnyCPU\Release\SystemTestServices.dll" target="lib\net48" />
        <file src="..\..\..\bin\AnyCPU\Release\TestServices.dll" target="lib\net48" />
        <file src="..\..\..\bin\NET60_Windows\Release\DynamoCoreTests.dll" target="lib\net6.0" />
        <file src="..\..\..\bin\NET60_Windows\Release\SystemTestServices.dll" target="lib\net6.0" />
        <file src="..\..\..\bin\NET60_Windows\Release\TestServices.dll" target="lib\net6.0" />
<<<<<<< HEAD
        -->
=======
>>>>>>> c074fe93
        <file src="..\..\..\doc\distrib\Images\logo_square_32x32.png" target="content\images\logo.png" />
    </files>
</package><|MERGE_RESOLUTION|>--- conflicted
+++ resolved
@@ -33,10 +33,8 @@
         <file src="..\..\..\bin\NET60_Windows\Release\DynamoCoreTests.dll" target="lib\net6.0" />
         <file src="..\..\..\bin\NET60_Windows\Release\SystemTestServices.dll" target="lib\net6.0" />
         <file src="..\..\..\bin\NET60_Windows\Release\TestServices.dll" target="lib\net6.0" />
-<<<<<<< HEAD
         -->
-=======
->>>>>>> c074fe93
+
         <file src="..\..\..\doc\distrib\Images\logo_square_32x32.png" target="content\images\logo.png" />
     </files>
 </package>