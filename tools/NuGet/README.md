--- conflicted
+++ resolved
@@ -24,17 +24,12 @@
 
 This command will wrap the dlls in the `harvest` folder into `nupkg` files and put them in current folder.
 
-<<<<<<< HEAD
 Alternatively, you can provide the second parameter as the path to your Dynamo binaries built with Release configuration, such as:
 
 ```bash
 .\BuildPackages.bat "template-artifactory" "...\GitHub\Dynamo\bin\AnyCPU\Release"
 ```
+The version is parameterized in the nuspec file and the parameter is set to the version number obtained in the `BuildPackages.bat` file. This is done using a `-properties` option while using the `nuget pack` command. The nuspecs from the original folders namely, `template-nuget` and `template-artifactory`. These are passed as command line arguments (which is what the %1 is) while invoking the `BuildPackages.bat` script from the `PostNuGetPackages.bat` and the `PostArtifactoryPackages.bat` files respectively.
 
 To post them as pre-release packages into NuGet Gallery and Artifactory, skip the above step and run PostNugetPackages.bat or PostArtifactoryPackages.bat.
-=======
-The version is parameterized in the nuspec file and the parameter is set to the version number obtained in the `BuildPackages.bat` file. This is done using a `-properties` option while using the `nuget pack` command. The nuspecs from the original folders namely, `template-nuget` and `template-artifactory`. These are passed as command line arguments (which is what the %1 is) while invoking the `BuildPackages.bat` script from the `PostNuGetPackages.bat` and the `PostArtifactoryPackages.bat` files respectively.
-
-To post them as pre-release packages into NuGet Gallery and Artifactory, skip the above step and run BuildAndPostPackages.bat.
->>>>>>> 9cafe8a3
 Supply the NuGet Gallery API Key as the first parameter and the Artifactory API Key as the second parameter for this batch file.