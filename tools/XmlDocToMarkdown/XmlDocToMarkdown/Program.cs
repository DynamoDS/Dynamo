--- conflicted
+++ resolved
@@ -269,12 +269,9 @@
                     {"none", ""},
                     {"typeparam", ""},
                     {"c", "`{0}`"},
-<<<<<<< HEAD
                     {"search", ">{0}"},
-                    {"notranslation", "\n\n>{0}\n\n"}
-=======
+                    {"notranslation", "\n\n>{0}\n\n"},
                     {ApiStabilityTag, ApiStabilityTemplate}
->>>>>>> 6ab6410c
                 };
 
         private static Func<string, XElement, string[]> d = 
@@ -369,15 +366,10 @@
                     {"c", x => new[]{x.Value}},
                     {"list", x => new string[0]},
                     // dynamo specific
-                    {"notranslation", x => new string[0]},
-<<<<<<< HEAD
-                    {"search", x => new[]{x.Value}},
-                    {"filterpriority", x => new string[0]}
-=======
+                    {"notranslation", x => new string[0]},                   
                     {"search", x => new string[0]},
                     {"filterpriority", x => new string[0]},
                     {"api_stability", x => new []{x.Value}}
->>>>>>> 6ab6410c
                 };
 
         internal static string ToMarkDown(this XNode e)
