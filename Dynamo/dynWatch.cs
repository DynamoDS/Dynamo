--- conflicted
+++ resolved
@@ -74,6 +74,7 @@
  
         }
 
+        /*
         private void generateContent(Expression eIn, System.Text.StringBuilder sb, string linePrefix="")
         {
            sb.Append(linePrefix);
@@ -100,10 +101,11 @@
               sb.AppendLine((eIn as Expression.String).Item.ToString());
            }
         }
+         * */
 
         public override Expression Evaluate(FSharpList<Expression> args)
         {
-<<<<<<< HEAD
+
             string content = "";
             string prefix = "";
 
@@ -112,14 +114,7 @@
             {
                 Process(e, ref content, prefix, count);
                 count++;
-=======
-            System.Text.StringBuilder sb = new System.Text.StringBuilder();
-            foreach (Expression e in args)
-            {
-               this.generateContent(e, sb);
->>>>>>> 50d43828
             }
-            string content = sb.ToString();
 
             watchBlock.Dispatcher.Invoke(new Action(
             delegate
