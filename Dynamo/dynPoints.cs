--- conflicted
+++ resolved
@@ -113,10 +113,6 @@
       }
    }
 
-<<<<<<< HEAD
-
-=======
->>>>>>> 230e07ba
    [ElementName("Reference Point Distance")]
    [ElementCategory(BuiltinElementCategories.REVIT)]
    [ElementDescription("An element which measures a distance between reference point(s).")]
@@ -172,25 +168,8 @@
 
       public override Expression Evaluate(FSharpList<Expression> args)
       {
-<<<<<<< HEAD
          Reference r = ((CurveElement)((Expression.Container)args[0]).Item).GeometryCurve.Reference;
-=======
-         Reference r = null;
-         object arg0 = ((Expression.Container)args[0]).Item;
-         if (arg0 is ModelCurve)
-         {
-            r = (((Expression.Container)args[0]).Item as ModelCurve).GeometryCurve.Reference;
-         }
-         else if (arg0 is CurveByPoints)
-         {
-            r = (((Expression.Container)args[0]).Item as CurveByPoints).GeometryCurve.Reference;
-         }
-         else
-         {
-            throw new Exception("Cannot cast first argument to Curve.");
-         }
-
->>>>>>> 230e07ba
+
          double t = ((Expression.Number)args[1]).Item;
          //Autodesk.Revit.DB..::.PointElementReference
          //Autodesk.Revit.DB..::.PointOnEdge
@@ -201,11 +180,6 @@
 
          PointElementReference edgePoint = this.UIDocument.Application.Application.Create.NewPointOnEdge(r, t);
 
-<<<<<<< HEAD
-         return FScheme.Expression.NewContainer(
-            this.UIDocument.Document.FamilyCreate.NewReferencePoint(edgePoint)
-         );
-=======
          ReferencePoint p;
 
          if (this.Elements.Any())
@@ -218,8 +192,7 @@
             p = this.UIDocument.Document.FamilyCreate.NewReferencePoint(edgePoint);
          }
 
-         return FScheme.Expression.NewContainer(p);
->>>>>>> 230e07ba
+         return Expression.NewContainer(p);
       }
    }
 
@@ -247,11 +220,7 @@
             // MDJ TODO - this is really hacky. I want to just use the face but evaluating the ref fails later on in pointOnSurface, the ref just returns void, not sure why.
 
             //Face f = ((Face)((FScheme.Expression.Container)args[0]).Item).Reference; // MDJ TODO this returns null but should not, figure out why and then change selection code to just pass back face not ref
-<<<<<<< HEAD
-            Reference r = ((Reference)((Expression.Container)args[0]).Item);
-=======
             Reference r = arg0 as Reference;
->>>>>>> 230e07ba
 
             double u = ((Expression.Number)args[1]).Item;
             double v = ((Expression.Number)args[2]).Item;
