--- conflicted
+++ resolved
@@ -56,7 +56,6 @@
   </PropertyGroup>
   <ItemGroup>
     <Reference Include="FSharp.Core, Version=4.0.0.0, Culture=neutral, PublicKeyToken=b03f5f7f11d50a3a, processorArchitecture=MSIL" />
-<<<<<<< HEAD
     <Reference Include="HelixToolkit.Wpf">
       <HintPath>..\packages\Helix3D\NET40\HelixToolkit.Wpf.dll</HintPath>
       <Private>True</Private>
@@ -77,8 +76,6 @@
       <HintPath>..\packages\miconvexhull_3e3d8e61febb\lib\MIConvexHullPlugin.dll</HintPath>
       <Private>True</Private>
     </Reference>
-=======
->>>>>>> 87388135
     <Reference Include="Microsoft.CSharp" />
     <Reference Include="Microsoft.Expression.Drawing">
       <HintPath>..\packages\Coding4Fun.Kinect.Wpf.1.1.0\lib\Microsoft.Expression.Drawing.dll</HintPath>
@@ -95,7 +92,6 @@
     <Reference Include="PresentationFramework.Aero">
       <RequiredTargetFramework>3.0</RequiredTargetFramework>
     </Reference>
-<<<<<<< HEAD
     <Reference Include="RevitAPI">
       <HintPath>C:\Program Files\Autodesk\Revit Architecture 2013\Program\RevitAPI.dll</HintPath>
       <Private>False</Private>
@@ -104,8 +100,6 @@
       <HintPath>C:\Program Files\Autodesk\Revit Architecture 2013\Program\RevitAPIUI.dll</HintPath>
       <Private>False</Private>
     </Reference>
-=======
->>>>>>> 87388135
     <Reference Include="System" />
     <Reference Include="System.Core">
       <RequiredTargetFramework>3.5</RequiredTargetFramework>
