--- conflicted
+++ resolved
@@ -1856,21 +1856,7 @@
 
         public virtual void editWindowItem_Click(object sender, RoutedEventArgs e)
         {
-<<<<<<< HEAD
             //override in child classes
-=======
-            //throw new NotImplementedException();
-            //open a new editing window
-            /*
-            dynEditWindow editWindow = new dynEditWindow();
-            if (editWindow.ShowDialog() != true)
-            {
-                return;
-            }
-            */
-            //set the value from the text in the box
-
->>>>>>> 03fedf35
         }
 
         public override void SaveElement(XmlDocument xmlDoc, XmlElement dynEl)
