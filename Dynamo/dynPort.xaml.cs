﻿//Copyright 2012 Ian Keough

//Licensed under the Apache License, Version 2.0 (the "License");
//you may not use this file except in compliance with the License.
//You may obtain a copy of the License at

//http://www.apache.org/licenses/LICENSE-2.0

//Unless required by applicable law or agreed to in writing, software
//distributed under the License is distributed on an "AS IS" BASIS,
//WITHOUT WARRANTIES OR CONDITIONS OF ANY KIND, either express or implied.
//See the License for the specific language governing permissions and
//limitations under the License.

using System;
using System.Collections.Generic;
using System.Windows;
using System.Windows.Controls;
using System.Windows.Input;
using System.Windows.Media;
<<<<<<< HEAD
using System.Diagnostics;

using Dynamo.Elements;
=======
using Dynamo.Nodes;
>>>>>>> 87388135
using Dynamo.Utilities;
using Dynamo.Controls;

namespace Dynamo.Connectors
{
<<<<<<< HEAD
   /// <summary>
   /// Interaction logic for dynPort.xaml
   /// </summary>
   public delegate void PortConnectedHandler(object sender, EventArgs e);
   public delegate void PortDisconnectedHandler(object sender, EventArgs e);
   public enum PortType { INPUT, OUTPUT, STATE };

   public partial class dynPort : UserControl
   {
       #region events
       public event PortConnectedHandler PortConnected;
       public event PortConnectedHandler PortDisconnected;

       protected virtual void OnPortConnected(EventArgs e)
       {
           if (PortConnected != null)
               PortConnected(this, e);
       }
       protected virtual void OnPortDisconnected(EventArgs e)
       {
           if (PortDisconnected != null)
               PortDisconnected(this, e);
       }

       #endregion

       #region private members

       List<dynConnector> connectors;
       Point center;

       dynNode owner;
       int index;
       PortType portType;

       #endregion

       #region public members
       public Point Center
       {
           get { return UpdateCenter(); }
           set { center = value; }
       }

       public List<dynConnector> Connectors
       {
           get { return connectors; }
           set { connectors = value; }
       }

       //public bool IsInputPort
       //{
       //    get { return isInputPort; }
       //    set { isInputPort = value; }
       //}

       public PortType PortType
       {
           get { return portType; }
           set { portType = value; }
       }

       public dynNode Owner
       {
           get { return owner; }
           set { owner = value; }
       }

       public int Index
       {
           get { return index; }
           set { index = value; }
       }
       #endregion

       #region constructors

       public dynPort(int index)
       {
           connectors = new List<dynConnector>();
           //this.workBench = workBench;
           this.index = index;
           InitializeComponent();

           this.MouseEnter += delegate { foreach (var c in connectors) c.Highlight(); };
           this.MouseLeave += delegate { foreach (var c in connectors) c.Unhighlight(); };

       }
       #endregion constructors

       #region public methods
       public void Connect(dynConnector connector)
       {
           connectors.Add(connector);

           ellipse1Dot.Fill = System.Windows.Media.Brushes.Black;

           //throw the event for a connection
           OnPortConnected(EventArgs.Empty);

       }

       public void Disconnect(dynConnector connector)
       {
           if (connectors.Contains(connector))
           {
               connectors.Remove(connector);
           }

           //don't set back to white if
           //there are still connectors on this port
           if (connectors.Count == 0)
               ellipse1Dot.Fill = System.Windows.Media.Brushes.White;

           //throw the event for a connection
           OnPortDisconnected(EventArgs.Empty);
       }

       public void Update()
       {
           foreach (dynConnector c in connectors)
           {
               //calling this with null will have
               //no effect
               c.Redraw();
           }
       }
       #endregion

       #region private methods
       Point UpdateCenter()
       {
           GeneralTransform transform = this.TransformToAncestor(dynElementSettings.SharedInstance.Workbench);
           Point rootPoint = transform.Transform(new Point(0, 0));

           double x = rootPoint.X;
           double y = rootPoint.Y;

           if (this.portType == Dynamo.Connectors.PortType.OUTPUT)
           {
               //x += this.Width / 2;
           }
           else
           {
               x += this.Width / 2;
           }
           y += this.Width / 2;
           return new Point(x, y);

       }
       #endregion

       private void ellipse1_PreviewMouseRightButtonDown(object sender, MouseButtonEventArgs e)
       {
           //show the contextual menu
       }

       private void OnOpened(object sender, RoutedEventArgs e)
       {
           //do some stuff when opening
       }

       private void OnClosed(object sender, RoutedEventArgs e)
       {
           //do some stuff when closing
       }

       private void UserControl_MouseLeftButtonDown(object sender, MouseButtonEventArgs e)
       {
           Debug.WriteLine(string.Format("Port {0} selected.", this.Index));

           #region test for a port

           dynBench bench = dynElementSettings.SharedInstance.Bench;

           if (!bench.workBench.IsConnecting)
           {
               //test if port already has a connection if so grab it
               //and begin connecting to somewhere else
               //don't allow the grabbing of the start connector
               if (this.Connectors.Count > 0 && this.Connectors[0].Start != this)
               {
                   bench.ActiveConnector = this.Connectors[0];
                   bench.ActiveConnector.Disconnect(this);
                   bench.workBench.IsConnecting = true;
                   bench.CurrentSpace.Connectors.Remove(bench.ActiveConnector);
               }
               else
               {
                   try
                   {
                       //you've begun creating a connector
                       dynConnector c = new dynConnector(this, bench.workBench, e.GetPosition(bench.workBench));
                       bench.ActiveConnector = c;
                       bench.workBench.IsConnecting = true;
                   }
                   catch (Exception ex)
                   {
                       Debug.WriteLine(ex.Message);
                   }
               }
           }
           else
           {
               //attempt a connection between the port
               //and the connector
               if (!bench.ActiveConnector.Connect(this))
               {
                   bench.ActiveConnector.Kill();
                   bench.workBench.IsConnecting = false;
                   bench.ActiveConnector = null;
               }
               else
               {
                   //you've already started connecting
                   //now you're going to stop
                   bench.CurrentSpace.Connectors.Add(bench.ActiveConnector);
                   bench.workBench.IsConnecting = false;
                   bench.ActiveConnector = null;
               }
           }

           //set the handled flag so that the element doesn't get dragged
           e.Handled = true;

           #endregion
       }
   }
   public class PortData
   {
      string nickName;
      string toolTip;
      Type portType;

      public string NickName
      {
         get { return nickName; }
      }
      public string ToolTipString
      {
         get { return toolTip; }
      }
      public Type PortType
      {
         get { return portType; }
      }

      public PortData(string nickName, string tip, Type portType)
      {
         this.nickName = nickName;
         this.toolTip = tip;
         this.portType = portType;
      }
   }

    
                
=======
    /// <summary>
    /// Interaction logic for dynPort.xaml
    /// </summary>
    public delegate void PortConnectedHandler(object sender, EventArgs e);
    public delegate void PortDisconnectedHandler(object sender, EventArgs e);
    public enum PortType { INPUT, OUTPUT };

    public partial class dynPort : UserControl
    {
        #region events
        public event PortConnectedHandler PortConnected;
        public event PortConnectedHandler PortDisconnected;

        protected virtual void OnPortConnected(EventArgs e)
        {
            if (PortConnected != null)
                PortConnected(this, e);
        }
        protected virtual void OnPortDisconnected(EventArgs e)
        {
            if (PortDisconnected != null)
                PortDisconnected(this, e);
        }

        #endregion

        #region private members

        List<dynConnector> connectors;
        Point center;

        dynNodeUI owner;
        int index;
        PortType portType;

        #endregion

        #region public members
        public Point Center
        {
            get { return UpdateCenter(); }
            set { center = value; }
        }

        public List<dynConnector> Connectors
        {
            get { return connectors; }
            set { connectors = value; }
        }

        //public bool IsInputPort
        //{
        //    get { return isInputPort; }
        //    set { isInputPort = value; }
        //}

        public PortType PortType
        {
            get { return portType; }
            set { portType = value; }
        }

        public dynNodeUI Owner
        {
            get { return owner; }
            set { owner = value; }
        }

        public int Index
        {
            get { return index; }
            set { index = value; }
        }
        #endregion

        #region constructors

        public dynPort(int index)
        {
            connectors = new List<dynConnector>();
            //this.workBench = workBench;
            this.index = index;
            InitializeComponent();

            this.MouseEnter += delegate { foreach (var c in connectors) c.Highlight(); };
            this.MouseLeave += delegate { foreach (var c in connectors) c.Unhighlight(); };

        }
        #endregion constructors

        #region public methods
        public void Connect(dynConnector connector)
        {
            connectors.Add(connector);

            ellipse1Dot.Fill = System.Windows.Media.Brushes.Black;

            //throw the event for a connection
            OnPortConnected(EventArgs.Empty);

        }

        public void Disconnect(dynConnector connector)
        {
            //throw the event for a connection
            OnPortDisconnected(EventArgs.Empty);

            if (connectors.Contains(connector))
            {
                connectors.Remove(connector);
            }

            //don't set back to white if
            //there are still connectors on this port
            if (connectors.Count == 0)
                ellipse1Dot.Fill = System.Windows.Media.Brushes.White;
        }

        public void Update()
        {
            foreach (dynConnector c in connectors)
            {
                //calling this with null will have
                //no effect
                c.Redraw();
            }
        }
        #endregion

        #region private methods
        Point UpdateCenter()
        {
            GeneralTransform transform = this.TransformToAncestor(dynSettings.Workbench);
            Point rootPoint = transform.Transform(new Point(0, 0));

            double x = rootPoint.X;
            double y = rootPoint.Y;

            if (this.portType == Dynamo.Connectors.PortType.OUTPUT)
            {
                //x += this.Width / 2;
            }
            else
            {
                x += this.Width / 2;
            }
            y += this.Width / 2;
            return new Point(x, y);

        }
        #endregion

        private void ellipse1_PreviewMouseRightButtonDown(object sender, MouseButtonEventArgs e)
        {
            //show the contextual menu
        }

        private void OnOpened(object sender, RoutedEventArgs e)
        {
            //do some stuff when opening
        }

        private void OnClosed(object sender, RoutedEventArgs e)
        {
            //do some stuff when closing
        }

    }

    public class PortData
    {
        string nickName;
        string toolTip;
        Type portType;

        public string NickName
        {
            get { return nickName; }
            internal set { nickName = value; }
        }

        public string ToolTipString
        {
            get { return toolTip; }
            internal set { toolTip = value; }
        }

        public Type PortType
        {
            get { return portType; }
            set { portType = value; }
        }

        public PortData(string nickName, string tip, Type portType)
        {
            this.nickName = nickName;
            this.toolTip = tip;
            this.portType = portType;
        }
    }



>>>>>>> 87388135
}<|MERGE_RESOLUTION|>--- conflicted
+++ resolved
@@ -18,277 +18,14 @@
 using System.Windows.Controls;
 using System.Windows.Input;
 using System.Windows.Media;
-<<<<<<< HEAD
 using System.Diagnostics;
 
-using Dynamo.Elements;
-=======
 using Dynamo.Nodes;
->>>>>>> 87388135
 using Dynamo.Utilities;
 using Dynamo.Controls;
 
 namespace Dynamo.Connectors
 {
-<<<<<<< HEAD
-   /// <summary>
-   /// Interaction logic for dynPort.xaml
-   /// </summary>
-   public delegate void PortConnectedHandler(object sender, EventArgs e);
-   public delegate void PortDisconnectedHandler(object sender, EventArgs e);
-   public enum PortType { INPUT, OUTPUT, STATE };
-
-   public partial class dynPort : UserControl
-   {
-       #region events
-       public event PortConnectedHandler PortConnected;
-       public event PortConnectedHandler PortDisconnected;
-
-       protected virtual void OnPortConnected(EventArgs e)
-       {
-           if (PortConnected != null)
-               PortConnected(this, e);
-       }
-       protected virtual void OnPortDisconnected(EventArgs e)
-       {
-           if (PortDisconnected != null)
-               PortDisconnected(this, e);
-       }
-
-       #endregion
-
-       #region private members
-
-       List<dynConnector> connectors;
-       Point center;
-
-       dynNode owner;
-       int index;
-       PortType portType;
-
-       #endregion
-
-       #region public members
-       public Point Center
-       {
-           get { return UpdateCenter(); }
-           set { center = value; }
-       }
-
-       public List<dynConnector> Connectors
-       {
-           get { return connectors; }
-           set { connectors = value; }
-       }
-
-       //public bool IsInputPort
-       //{
-       //    get { return isInputPort; }
-       //    set { isInputPort = value; }
-       //}
-
-       public PortType PortType
-       {
-           get { return portType; }
-           set { portType = value; }
-       }
-
-       public dynNode Owner
-       {
-           get { return owner; }
-           set { owner = value; }
-       }
-
-       public int Index
-       {
-           get { return index; }
-           set { index = value; }
-       }
-       #endregion
-
-       #region constructors
-
-       public dynPort(int index)
-       {
-           connectors = new List<dynConnector>();
-           //this.workBench = workBench;
-           this.index = index;
-           InitializeComponent();
-
-           this.MouseEnter += delegate { foreach (var c in connectors) c.Highlight(); };
-           this.MouseLeave += delegate { foreach (var c in connectors) c.Unhighlight(); };
-
-       }
-       #endregion constructors
-
-       #region public methods
-       public void Connect(dynConnector connector)
-       {
-           connectors.Add(connector);
-
-           ellipse1Dot.Fill = System.Windows.Media.Brushes.Black;
-
-           //throw the event for a connection
-           OnPortConnected(EventArgs.Empty);
-
-       }
-
-       public void Disconnect(dynConnector connector)
-       {
-           if (connectors.Contains(connector))
-           {
-               connectors.Remove(connector);
-           }
-
-           //don't set back to white if
-           //there are still connectors on this port
-           if (connectors.Count == 0)
-               ellipse1Dot.Fill = System.Windows.Media.Brushes.White;
-
-           //throw the event for a connection
-           OnPortDisconnected(EventArgs.Empty);
-       }
-
-       public void Update()
-       {
-           foreach (dynConnector c in connectors)
-           {
-               //calling this with null will have
-               //no effect
-               c.Redraw();
-           }
-       }
-       #endregion
-
-       #region private methods
-       Point UpdateCenter()
-       {
-           GeneralTransform transform = this.TransformToAncestor(dynElementSettings.SharedInstance.Workbench);
-           Point rootPoint = transform.Transform(new Point(0, 0));
-
-           double x = rootPoint.X;
-           double y = rootPoint.Y;
-
-           if (this.portType == Dynamo.Connectors.PortType.OUTPUT)
-           {
-               //x += this.Width / 2;
-           }
-           else
-           {
-               x += this.Width / 2;
-           }
-           y += this.Width / 2;
-           return new Point(x, y);
-
-       }
-       #endregion
-
-       private void ellipse1_PreviewMouseRightButtonDown(object sender, MouseButtonEventArgs e)
-       {
-           //show the contextual menu
-       }
-
-       private void OnOpened(object sender, RoutedEventArgs e)
-       {
-           //do some stuff when opening
-       }
-
-       private void OnClosed(object sender, RoutedEventArgs e)
-       {
-           //do some stuff when closing
-       }
-
-       private void UserControl_MouseLeftButtonDown(object sender, MouseButtonEventArgs e)
-       {
-           Debug.WriteLine(string.Format("Port {0} selected.", this.Index));
-
-           #region test for a port
-
-           dynBench bench = dynElementSettings.SharedInstance.Bench;
-
-           if (!bench.workBench.IsConnecting)
-           {
-               //test if port already has a connection if so grab it
-               //and begin connecting to somewhere else
-               //don't allow the grabbing of the start connector
-               if (this.Connectors.Count > 0 && this.Connectors[0].Start != this)
-               {
-                   bench.ActiveConnector = this.Connectors[0];
-                   bench.ActiveConnector.Disconnect(this);
-                   bench.workBench.IsConnecting = true;
-                   bench.CurrentSpace.Connectors.Remove(bench.ActiveConnector);
-               }
-               else
-               {
-                   try
-                   {
-                       //you've begun creating a connector
-                       dynConnector c = new dynConnector(this, bench.workBench, e.GetPosition(bench.workBench));
-                       bench.ActiveConnector = c;
-                       bench.workBench.IsConnecting = true;
-                   }
-                   catch (Exception ex)
-                   {
-                       Debug.WriteLine(ex.Message);
-                   }
-               }
-           }
-           else
-           {
-               //attempt a connection between the port
-               //and the connector
-               if (!bench.ActiveConnector.Connect(this))
-               {
-                   bench.ActiveConnector.Kill();
-                   bench.workBench.IsConnecting = false;
-                   bench.ActiveConnector = null;
-               }
-               else
-               {
-                   //you've already started connecting
-                   //now you're going to stop
-                   bench.CurrentSpace.Connectors.Add(bench.ActiveConnector);
-                   bench.workBench.IsConnecting = false;
-                   bench.ActiveConnector = null;
-               }
-           }
-
-           //set the handled flag so that the element doesn't get dragged
-           e.Handled = true;
-
-           #endregion
-       }
-   }
-   public class PortData
-   {
-      string nickName;
-      string toolTip;
-      Type portType;
-
-      public string NickName
-      {
-         get { return nickName; }
-      }
-      public string ToolTipString
-      {
-         get { return toolTip; }
-      }
-      public Type PortType
-      {
-         get { return portType; }
-      }
-
-      public PortData(string nickName, string tip, Type portType)
-      {
-         this.nickName = nickName;
-         this.toolTip = tip;
-         this.portType = portType;
-      }
-   }
-
-    
-                
-=======
     /// <summary>
     /// Interaction logic for dynPort.xaml
     /// </summary>
@@ -456,6 +193,66 @@
             //do some stuff when closing
         }
 
+        private void UserControl_MouseLeftButtonDown(object sender, MouseButtonEventArgs e)
+        {
+            Debug.WriteLine(string.Format("Port {0} selected.", this.Index));
+
+            #region test for a port
+
+            dynBench bench = dynSettings.Bench;
+            
+            if (!bench.WorkBench.IsConnecting)
+            {
+                //test if port already has a connection if so grab it
+                //and begin connecting to somewhere else
+                //don't allow the grabbing of the start connector
+                if (this.Connectors.Count > 0 && this.Connectors[0].Start != this)
+                {
+                    bench.ActiveConnector = this.Connectors[0];
+                    bench.ActiveConnector.Disconnect(this);
+                    bench.WorkBench.IsConnecting = true;
+                    dynSettings.Controller.CurrentSpace.Connectors.Remove(bench.ActiveConnector);
+                }
+                else
+                {
+                    try
+                    {
+                        //you've begun creating a connector
+                        dynConnector c = new dynConnector(this, bench.WorkBench, e.GetPosition(bench.WorkBench));
+                        bench.ActiveConnector = c;
+                        bench.WorkBench.IsConnecting = true;
+                    }
+                    catch (Exception ex)
+                    {
+                        Debug.WriteLine(ex.Message);
+                    }
+                }
+            }
+            else
+            {
+                //attempt a connection between the port
+                //and the connector
+                if (!bench.ActiveConnector.Connect(this))
+                {
+                    bench.ActiveConnector.Kill();
+                    bench.WorkBench.IsConnecting = false;
+                    bench.ActiveConnector = null;
+                }
+                else
+                {
+                    //you've already started connecting
+                    //now you're going to stop
+                    dynSettings.Controller.CurrentSpace.Connectors.Add(bench.ActiveConnector);
+                    bench.WorkBench.IsConnecting = false;
+                    bench.ActiveConnector = null;
+                }
+            }
+
+            //set the handled flag so that the element doesn't get dragged
+            e.Handled = true;
+
+            #endregion
+        }
     }
 
     public class PortData
@@ -489,8 +286,4 @@
             this.portType = portType;
         }
     }
-
-
-
->>>>>>> 87388135
 }