--- conflicted
+++ resolved
@@ -3044,7 +3044,6 @@
                {
                   this.addMenuItemsDictNew["Boolean"]
                }
-<<<<<<< HEAD
                 );
             }
             else
@@ -3121,11 +3120,16 @@
             this.dynamicCheckBox.IsEnabled = false;
         }
 
-        private void debugCheckBox_Unchecked(object sender, RoutedEventArgs e)
-        {
-            this.dynamicCheckBox.IsEnabled = true;
-        }
-    }
+      private void debugCheckBox_Unchecked(object sender, RoutedEventArgs e)
+      {
+         this.dynamicCheckBox.IsEnabled = true;
+      }
+
+      private void _this_Loaded(object sender, RoutedEventArgs e)
+      {
+          WindowState = WindowState.Maximized;
+      }
+   }
 
     public class dynSelection : ObservableCollection<dynElement>
     {
@@ -3189,156 +3193,5 @@
             this.Force = force;
         }
     }
-=======
-            );
-         }
-         else
-         {
-            this.storedSearchNum = 0;
-            this.storedSearchStr = "";
-            this.storedSearchBool = false;
-
-            var filter = search.Length == 0
-               ? new HashSet<dynElement>(this.addMenuItemsDictNew.Values)
-               : searchDict.Search(search.ToLower());
-
-            this.FilterAddMenu(filter);
-         }
-      }
-
-      private void searchBox_LostFocus(object sender, RoutedEventArgs e)
-      {
-         //if (this.searchBox.Text.Equals(""))
-         //   this.searchBox.Text = "Search";
-      }
-
-      public bool CancelRun
-      {
-         get;
-         private set;
-      }
-
-      private void Cancel_Click(object sender, RoutedEventArgs e)
-      {
-         this.CancelRun = true;
-      }
-
-      public bool DynamicRunEnabled
-      {
-         get
-         {
-            var topElements = this.homeSpace.Elements.Where(
-               x => !x.OutPort.Connectors.Any()
-            );
-
-            bool manTran = topElements.Any(x => x.RequiresManualTransaction());
-
-            this.dynamicCheckBox.IsEnabled = !manTran && this.debugCheckBox.IsChecked == false;
-            if (manTran)
-               this.dynamicCheckBox.IsChecked = false;
-
-            return !manTran
-               && this.dynamicCheckBox.IsEnabled
-               && this.debugCheckBox.IsChecked == false
-               && this.dynamicCheckBox.IsChecked == true;
-         }
-      }
-
-      internal void QueueRun()
-      {
-         this.CancelRun = true;
-         this.runAgain = true;
-      }
-
-      public DynamoUpdater Updater { get; private set; }
-
-      private void ClearLog_Click(object sender, RoutedEventArgs e)
-      {
-         this.sw.Flush();
-         this.sw.Close();
-         this.sw = new StringWriter();
-         this.LogText = sw.ToString();
-      }
-
-      private void debugCheckBox_Checked(object sender, RoutedEventArgs e)
-      {
-         this.dynamicCheckBox.IsChecked = false;
-         this.dynamicCheckBox.IsEnabled = false;
-      }
-
-      private void debugCheckBox_Unchecked(object sender, RoutedEventArgs e)
-      {
-         this.dynamicCheckBox.IsEnabled = true;
-      }
-
-      private void _this_Loaded(object sender, RoutedEventArgs e)
-      {
-          WindowState = WindowState.Maximized;
-      }
-   }
-
-   public class dynSelection : ObservableCollection<dynElement>
-   {
-      public dynSelection() : base() { }
-   }
-
-   public class TypeLoadData
-   {
-      public Assembly assembly;
-      public Type t;
-
-      public TypeLoadData(Assembly assemblyIn, Type typeIn)
-      {
-         assembly = assemblyIn;
-         t = typeIn;
-      }
-   }
-
-   public enum TransactionMode
-   {
-      Automatic,
-      Manual,
-      Debug
-   }
-
-   public class DynamoWarningPrinter : Autodesk.Revit.DB.IFailuresPreprocessor
-   {
-      dynBench bench;
-
-      public DynamoWarningPrinter(dynBench b)
-      {
-         this.bench = b;
-      }
-
-      public Autodesk.Revit.DB.FailureProcessingResult PreprocessFailures(Autodesk.Revit.DB.FailuresAccessor failuresAccessor)
-      {
-         var failList = failuresAccessor.GetFailureMessages();
-         foreach (var fail in failList)
-         {
-            var severity = fail.GetSeverity();
-            if (severity == Autodesk.Revit.DB.FailureSeverity.Warning)
-            {
-               bench.Log(
-                  "!! Warning: " + fail.GetDescriptionText()
-               );
-               failuresAccessor.DeleteWarning(fail);
-            }
-         }
-
-         return Autodesk.Revit.DB.FailureProcessingResult.Continue;
-      }
-   }
-
-   public class CancelEvaluationException : Exception
-   {
-      public bool Force;
-
-      public CancelEvaluationException(bool force)
-         : base("Run Cancelled")
-      {
-         this.Force = force;
-      }
-   }
->>>>>>> 645df507
 
 }