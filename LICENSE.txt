--- conflicted
+++ resolved
@@ -1,8 +1,4 @@
-<<<<<<< HEAD
-@DYNAMO v.3.5.0 © 2025 Autodesk, Inc.  All rights reserved.
-=======
 @DYNAMO v.3.6.0 © 2025 Autodesk, Inc.  All rights reserved.
->>>>>>> bb321696
 
 Dynamo License
 
