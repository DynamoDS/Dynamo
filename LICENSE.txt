--- conflicted
+++ resolved
@@ -628,26 +628,6 @@
 
 Licensed under the Apache License, Version 2.0 (the "License"); you may not use this file except in compliance with the License. You may obtain a copy of the License at http://www.apache.org/licenses/LICENSE-2.0 Unless required by applicable law or agreed to in writing, software distributed under the License is distributed on an "AS IS" BASIS, WITHOUT WARRANTIES OR CONDITIONS OF ANY KIND, either express or implied. See the License for the specific language governing permissions and limitations under the License.
 
-<<<<<<< HEAD
-DotNetProjects.Extended.Wpf.Toolkit v5.0.103
-Microsoft Public License
-https://github.com/dotnetprojects/WpfExtendedToolkit/blob/Extended/LICENSE.md
-
-This license governs use of the accompanying software. If you use the software, you accept this license. If you do not accept the license, do not use the software.
-
-1. Definitions
-The terms "reproduce," "reproduction," "derivative works," and "distribution" have the same meaning here as under U.S. copyright law. A "contribution" is the original software, or any additions or changes to the software. A "contributor" is any person that distributes its contribution under this license. "Licensed patents" are a contributor's patent claims that read directly on its contribution.
-2. Grant of Rights
-(A) Copyright Grant- Subject to the terms of this license, including the license conditions and limitations in section 3, each contributor grants you a non-exclusive, worldwide, royalty-free copyright license to reproduce its contribution, prepare derivative works of its contribution, and distribute its contribution or any derivative works that you create.
-(B) Patent Grant- Subject to the terms of this license, including the license conditions and limitations in section 3, each contributor grants you a non-exclusive, worldwide, royalty-free license under its licensed patents to make, have made, use, sell, offer for sale, import, and/or otherwise dispose of its contribution in the software or derivative works of the contribution in the software.
-3. Conditions and Limitations
-(A) No Trademark License- This license does not grant you rights to use any contributors' name, logo, or trademarks.
-(B) If you bring a patent claim against any contributor over patents that you claim are infringed by the software, your patent license from such contributor to the software ends automatically.
-(C) If you distribute any portion of the software, you must retain all copyright, patent, trademark, and attribution notices that are present in the software.
-(D) If you distribute any portion of the software in source code form, you may do so only under this license by including a complete copy of this license with your distribution. If you distribute any portion of the software in compiled or object code form, you may only do so under a license that complies with this license.
-(E) The software is licensed "as-is." You bear the risk of using it. The contributors give no express warranties, guarantees, or conditions. You may have additional consumer rights under your local laws which this license cannot change. To the extent permitted under your local laws, the contributors exclude the implied warranties of merchantability, fitness for a particular purpose and non-infringement.
-Licensed under the Apache License, Version 2.0 (the "License"); you may not use this file except in compliance with the License. You may obtain a copy of the License at http://www.apache.org/licenses/LICENSE-2.0 Unless required by applicable law or agreed to in writing, software distributed under the License is distributed on an "AS IS" BASIS, WITHOUT WARRANTIES OR CONDITIONS OF ANY KIND, either express or implied. See the License for the specific language governing permissions and limitations under the License.
-=======
 Prism.Core v8.1.97
 The MIT License (MIT)
 https://github.com/PrismLibrary/Prism/blob/master/LICENSE.txt
@@ -657,7 +637,6 @@
 All rights reserved. Permission is hereby granted, free of charge, to any person obtaining a copy of this software and associated documentation files (the "Software"), to deal in the Software without restriction, including without limitation the rights to use, copy, modify, merge, publish, distribute, sublicense, and/or sell copies of the Software, and to permit persons to whom the Software is furnished to do so, subject to the following conditions: 
 
 The above copyright notice and this permission notice shall be included in all copies or substantial portions of the Software.
->>>>>>> 0f6b62a2
 
 MimeMapping v2.0.0
 MIT License
