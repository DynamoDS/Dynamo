--- conflicted
+++ resolved
@@ -1,835 +1,3 @@
-<<<<<<< HEAD
-@DYNAMO v.3.6.0 © 2025 Autodesk, Inc.  All rights reserved.
-
-Dynamo License
-
-Those portions created by Ian are provided with the following copyright:
-
-Copyright 2017 Ian Keough
-
-Those portions created by Autodesk employees are provided with the following copyright:
-
-Copyright 2025 Autodesk, Inc.
-
-Licensed under the Apache License, Version 2.0 (the "License"); you may not use this file except in compliance with the License. You may obtain a copy of the License at http://www.apache.org/licenses/LICENSE-2.0 Unless required by applicable law or agreed to in writing, software distributed under the License is distributed on an "AS IS" BASIS, WITHOUT WARRANTIES OR CONDITIONS OF ANY KIND, either express or implied. See the License for the specific language governing permissions and limitations under the License.
-
-Privacy
-To learn more about Autodesk’s online and offline privacy practices, please see the Autodesk Privacy Statement.
-
-Autodesk Trademarks
-The trademarks on the Autodesk Trademarks page are registered trademarks or trademarks of Autodesk, Inc., and/or its subsidiaries and/or affiliates in the USA and/or other countries.  
-
-All other brand names, product names or trademarks belong to their respective holders.
-Autodesk Cloud and Desktop Components
-This Product or Service may incorporate or use background Autodesk online and desktop technology components. For information about these components, see Autodesk Cloud Platform Components and Autodesk Desktop Platform Components.
-
-LIBG, ProtoGeometry v.2.7.0, DynamoVisualProgramming.Analytics, CER, ADP, GRegRevitAuth, AGET, IDSDK, IDSDK Wrapper, ForgeUnits.NET, ForgeUnits.Schemas, and Autodesk.GeometryPrimitives.Dynamo are closed source files licensed by Autodesk under the license that can be found here https://github.com/DynamoDS/Dynamo/tree/master/doc/distrib/Autodesk.rtf
-
-
-Third-Party Trademarks, Software Credits and Attributions
-
-Greg v.3.0.2.6284:
-(The MIT License)
-Copyright (c) 2013 Peter Boyer peter.boyer@autodesk.com Permission is hereby granted, free of charge, to any person obtaining a copy of this software and associated documentation files (the 'Software'), to deal in the Software without restriction, including without limitation the rights to use, copy, modify, merge, publish, distribute, sublicense, and/or sell copies of the Software, and to permit persons to whom the Software is furnished to do so, subject to the following conditions:
-
-The above copyright notice and this permission notice shall be included in all copies or substantial portions of the Software.
-
-THE SOFTWARE IS PROVIDED 'AS IS', WITHOUT WARRANTY OF ANY KIND, EXPRESS OR IMPLIED, INCLUDING BUT NOT LIMITED TO THE WARRANTIES OF MERCHANTABILITY, FITNESS FOR A PARTICULAR PURPOSE AND NONINFRINGEMENT. IN NO EVENT SHALL THE AUTHORS OR COPYRIGHT HOLDERS BE LIABLE FOR ANY CLAIM, DAMAGES OR OTHER LIABILITY, WHETHER IN AN ACTION OF CONTRACT, TORT OR OTHERWISE, ARISING FROM, OUT OF OR IN CONNECTION WITH THE SOFTWARE OR THE USE OR OTHER DEALINGS IN THE SOFTWARE.
-
-Microsoft.CSharp v.4.0.0.0:
-The MIT License (MIT)
-Copyright (c) .NET Foundation and Contributors
-All rights reserved.
-
-Permission is hereby granted, free of charge, to any person obtaining a copy of this software and associated documentation files (the "Software"), to deal in the Software without restriction, including without limitation the rights to use, copy, modify, merge, publish, distribute, sublicense, and/or sell copies of the Software, and to permit persons to whom the Software is furnished to do so, subject to the following conditions:
-
-The above copyright notice and this permission notice shall be included in all copies or substantial portions of the Software.
-
-THE SOFTWARE IS PROVIDED "AS IS", WITHOUT WARRANTY OF ANY KIND, EXPRESS OR IMPLIED, INCLUDING BUT NOT LIMITED TO THE WARRANTIES OF MERCHANTABILITY, FITNESS FOR A PARTICULAR PURPOSE AND NONINFRINGEMENT. IN NO EVENT SHALL THE AUTHORS OR COPYRIGHT HOLDERS BE LIABLE FOR ANY CLAIM, DAMAGES OR OTHER LIABILITY, WHETHER IN AN ACTION OF CONTRACT, TORT OR OTHERWISE, ARISING FROM, OUT OF OR IN CONNECTION WITH THE SOFTWARE OR THE USE OR OTHER DEALINGS IN THE SOFTWARE.
-
-Newtonsoft.Json v.13.0.1:
-https://github.com/JamesNK/Newtonsoft.Json
-https://github.com/JamesNK/Newtonsoft.Json/blob/master/LICENSE.md
-The MIT License (MIT)
-Copyright (c) 2007 James Newton-King
-
-Permission is hereby granted, free of charge, to any person obtaining a copy of this software and associated documentation files (the "Software"), to deal in the Software without restriction, including without limitation the rights to use, copy, modify, merge, publish, distribute, sublicense, and/or sell copies of the Software, and to permit persons to whom the Software is furnished to do so, subject to the following conditions:
-
-The above copyright notice and this permission notice shall be included in all copies or substantial portions of the Software.
-
-THE SOFTWARE IS PROVIDED "AS IS", WITHOUT WARRANTY OF ANY KIND, EXPRESS OR IMPLIED, INCLUDING BUT NOT LIMITED TO THE WARRANTIES OF MERCHANTABILITY, FITNESS FOR A PARTICULAR PURPOSE AND NONINFRINGEMENT. IN NO EVENT SHALL THE AUTHORS OR COPYRIGHT HOLDERS BE LIABLE FOR ANY CLAIM, DAMAGES OR OTHER LIABILITY, WHETHER IN AN ACTION OF CONTRACT, TORT OR OTHERWISE, ARISING FROM, OUT OF OR IN CONNECTION WITH THE SOFTWARE OR THE USE OR OTHER DEALINGS IN THE SOFTWARE.
-
-RestSharp v.112.0.0.0:
-http://www.apache.org/licenses/LICENSE-2.0
-Copyright © 2021 Alexe Zimarev
-
-Licensed under the Apache License, Version 2.0 (the "License"); you may not use this file except in compliance with the License. You may obtain a copy of the License at http://www.apache.org/licenses/LICENSE-2.0 Unless required by applicable law or agreed to in writing, software distributed under the License is distributed on an "AS IS" BASIS, WITHOUT WARRANTIES OR CONDITIONS OF ANY KIND, either express or implied. See the License for the specific language governing permissions and limitations under the License.
-
-System.Collections.Immutable v.8.0.0:
-The MIT License (MIT)
-Copyright (c) .NET Foundation and Contributors
-All rights reserved.
-
-Permission is hereby granted, free of charge, to any person obtaining a copy of this software and associated documentation files (the "Software"), to deal in the Software without restriction, including without limitation the rights to use, copy, modify, merge, publish, distribute, sublicense, and/or sell copies of the Software, and to permit persons to whom the Software is furnished to do so, subject to the following conditions:
-
-The above copyright notice and this permission notice shall be included in all copies or substantial portions of the Software.
-
-THE SOFTWARE IS PROVIDED "AS IS", WITHOUT WARRANTY OF ANY KIND, EXPRESS OR IMPLIED, INCLUDING BUT NOT LIMITED TO THE WARRANTIES OF MERCHANTABILITY, FITNESS FOR A PARTICULAR PURPOSE AND NONINFRINGEMENT. IN NO EVENT SHALL THE AUTHORS OR COPYRIGHT HOLDERS BE LIABLE FOR ANY CLAIM, DAMAGES OR OTHER LIABILITY, WHETHER IN AN ACTION OF CONTRACT, TORT OR OTHERWISE, ARISING FROM, OUT OF OR IN CONNECTION WITH THE SOFTWARE OR THE USE OR OTHER DEALINGS IN THE SOFTWARE.
-
-FontAwesome5 v.2.1.11:
-https://www.nuget.org/packages/FontAwesome5/
-https://github.com/MartinTopfstedt/FontAwesome5/blob/master/LICENSE
-MIT License
-Copyright (c) 2018 MartinTopfstedt
-
-The above copyright notice and this permission notice shall be included in all copies or substantial portions of the Software.
-
-THE SOFTWARE IS PROVIDED "AS IS", WITHOUT WARRANTY OF ANY KIND, EXPRESS OR IMPLIED, INCLUDING BUT NOT LIMITED TO THE WARRANTIES OF MERCHANTABILITY, FITNESS FOR A PARTICULAR PURPOSE AND NONINFRINGEMENT. IN NO EVENT SHALL THE AUTHORS OR COPYRIGHT HOLDERS BE LIABLE FOR ANY CLAIM, DAMAGES OR OTHER LIABILITY, WHETHER IN AN ACTION OF CONTRACT, TORT OR OTHERWISE, ARISING FROM, OUT OF OR IN CONNECTION WITH THE SOFTWARE OR THE USE OR OTHER DEALINGS IN THE SOFTWARE.
-
-Cyotek.Drawing.BitmapFont v.2.0.0:
-https://github.com/cyotek/Cyotek.Drawing.BitmapFont
-https://github.com/cyotek/Cyotek.Drawing.BitmapFont/blob/master/LICENSE.txt
-The MIT License (MIT)
-Copyright © 2012-2021 Cyotek Ltd.
-
-Permission is hereby granted, free of charge, to any person obtaining a copy of this software and associated documentation files (the "Software"), to deal in the Software without restriction, including without limitation the rights to use, copy, modify, merge, publish, distribute, sublicense, and/or sell copies of the Software, and to permit persons to whom the Software is furnished to do so, subject to the following conditions:
-
-The above copyright notice and this permission notice shall be included in all copies or substantial portions of the Software.
-
-THE SOFTWARE IS PROVIDED "AS IS", WITHOUT WARRANTY OF ANY KIND, EXPRESS OR IMPLIED, INCLUDING BUT NOT LIMITED TO THE WARRANTIES OF MERCHANTABILITY, FITNESS FOR A PARTICULAR PURPOSE AND NONINFRINGEMENT. IN NO EVENT SHALL THE AUTHORS OR COPYRIGHT HOLDERS BE LIABLE FOR ANY CLAIM, DAMAGES OR OTHER LIABILITY, WHETHER IN AN ACTION OF CONTRACT, TORT OR OTHERWISE, ARISING FROM, OUT OF OR IN CONNECTION WITH THE SOFTWARE OR THE USE OR OTHER DEALINGS IN THE SOFTWARE.
-
-Helix Toolkit v.2.24.0:
-HelixToolkit.Core.Wpf v.2.24.0:
-HelixToolkit.SharpDX.Core v.2.24.0:
-HelixToolkit.SharpDX.Core.Wpf v.2.24.0:
-https://github.com/helix-toolkit/helix-toolkit
-https://github.com/helix-toolkit/helix-toolkit/blob/develop/LICENSE
-The MIT License (MIT)
-Copyright (c) 2019 Helix Toolkit contributors
-
-Permission is hereby granted, free of charge, to any person obtaining a copy of this software and associated documentation files (the "Software"), to deal in the Software without restriction, including without limitation the rights to use, copy, modify, merge, publish, distribute, sublicense, and/or sell copies of the Software, and to permit persons to whom the Software is furnished to do so, subject to the following conditions:
-
-The above copyright notice and this permission notice shall be included in all copies or substantial portions of the Software.
-
-THE SOFTWARE IS PROVIDED "AS IS", WITHOUT WARRANTY OF ANY KIND, EXPRESS OR IMPLIED, INCLUDING BUT NOT LIMITED TO THE WARRANTIES OF MERCHANTABILITY, FITNESS FOR A PARTICULAR PURPOSE AND NONINFRINGEMENT. IN NO EVENT SHALL THE AUTHORS OR COPYRIGHT HOLDERS BE LIABLE FOR ANY CLAIM, DAMAGES OR OTHER LIABILITY, WHETHER IN AN ACTION OF CONTRACT, TORT OR OTHERWISE, ARISING FROM, OUT OF OR IN CONNECTION WITH THE SOFTWARE OR THE USE OR OTHER DEALINGS IN THE SOFTWARE.
-
-SharpDX v.4.2.0:
-SharpDX.D3DCompiler v.4.2.0:
-SharpDX.Direct2D1 v.4.2.0:
-SharpDX.Direct3D11 v.4.2.0:
-SharpDX.Direct3D9 v.4.2.0:
-SharpDX.DXGI v.4.2.0:
-SharpDX.Mathematics v.4.2.0:
-https://github.com/sharpdx/SharpDX/blob/master/LICENSE
-Copyright (c) 2010-2014 SharpDX - Alexandre Mutel
-
-Permission is hereby granted, free of charge, to any person obtaining a copy of this software and associated documentation files (the "Software"), to deal in the Software without restriction, including without limitation the rights to use, copy, modify, merge, publish, distribute, sublicense, and/or sell copies of the Software, and to permit persons to whom the Software is furnished to do so, subject to the following conditions:
-
-The above copyright notice and this permission notice shall be included in all copies or substantial portions of the Software.
-
-THE SOFTWARE IS PROVIDED "AS IS", WITHOUT WARRANTY OF ANY KIND, EXPRESS OR IMPLIED, INCLUDING BUT NOT LIMITED TO THE WARRANTIES OF MERCHANTABILITY, FITNESS FOR A PARTICULAR PURPOSE AND NONINFRINGEMENT. IN NO EVENT SHALL THE AUTHORS OR COPYRIGHT HOLDERS BE LIABLE FOR ANY CLAIM, DAMAGES OR OTHER LIABILITY, WHETHER IN AN ACTION OF CONTRACT, TORT OR OTHERWISE, ARISING FROM, OUT OF OR IN CONNECTION WITH THE SOFTWARE OR THE USE OR OTHER DEALINGS IN THE SOFTWARE.
-
-
-ICSharpCode.AvalonEdit v.6.3.0.90:
-http://www.avalonedit.net/
-https://licenses.nuget.org/MIT
-
-MIT License
-
-Permission is hereby granted, free of charge, to any person obtaining a copy of this software and associated documentation files (the "Software"), to deal in the Software without restriction, including without limitation the rights to use, copy, modify, merge, publish, distribute, sublicense, and/or sell copies of the Software, and to permit persons to whom the Software is furnished to do so, subject to the following conditions:
-
-The above copyright notice and this permission notice (including the next paragraph) shall be included in all copies or substantial portions of the Software.
-
-THE SOFTWARE IS PROVIDED "AS IS", WITHOUT WARRANTY OF ANY KIND, EXPRESS OR IMPLIED, INCLUDING BUT NOT LIMITED TO THE WARRANTIES OF MERCHANTABILITY, FITNESS FOR A PARTICULAR PURPOSE AND NONINFRINGEMENT. IN NO EVENT SHALL THE AUTHORS OR COPYRIGHT HOLDERS BE LIABLE FOR ANY CLAIM, DAMAGES OR OTHER LIABILITY, WHETHER IN AN ACTION OF CONTRACT, TORT OR OTHERWISE, ARISING FROM, OUT OF OR IN CONNECTION WITH THE SOFTWARE OR THE USE OR OTHER DEALINGS IN THE SOFTWARE
-
-Google OpenSans:
-OpenSans font from Google
-http://www.google.com/fonts/specimen/Open+Sans
-http://www.apache.org/licenses/LICENSE-2.0.html
-Copyright © [yyyy] Steve Matteson
-
-Licensed under the Apache License, Version 2.0 (the "License"); you may not use this file except in compliance with the License. You may obtain a copy of the License at http://www.apache.org/licenses/LICENSE-2.0 Unless required by applicable law or agreed to in writing, software distributed under the License is distributed on an "AS IS" BASIS, WITHOUT WARRANTIES OR CONDITIONS OF ANY KIND, either express or implied. See the License for the specific language governing permissions and limitations under the License.
-
-DocumentFormat.OpenXml v.2.12.3:
-The MIT License (MIT)
-Copyright (c) Microsoft Corporation
-
-Permission is hereby granted, free of charge, to any person obtaining a copy of this software and associated documentation files (the "Software"), to deal in the Software without restriction, including without limitation the rights to use, copy, modify, merge, publish, distribute, sublicense, and/or sell copies of the Software, and to permit persons to whom the Software is furnished to do so, subject to the following conditions:
-
-The above copyright notice and this permission notice shall be included in all copies or substantial portions of the Software.
-
-THE SOFTWARE IS PROVIDED "AS IS", WITHOUT WARRANTY OF ANY KIND, EXPRESS OR IMPLIED, INCLUDING BUT NOT LIMITED TO THE WARRANTIES OF MERCHANTABILITY, FITNESS FOR A PARTICULAR PURPOSE AND NONINFRINGEMENT. IN NO EVENT SHALL THE AUTHORS OR COPYRIGHT HOLDERS BE LIABLE FOR ANY CLAIM, DAMAGES OR OTHER LIABILITY, WHETHER IN AN ACTION OF CONTRACT, TORT OR OTHERWISE, ARISING FROM, OUT OF OR IN CONNECTION WITH THE SOFTWARE OR THE USE OR OTHER DEALINGS IN THE SOFTWARE.
-
-IronPython.StdLib v.2.7.9:
-Copyright © 2018 Slide & Slozier
-
-1. This LICENSE AGREEMENT is between the Python Software Foundation ("PSF"), and the Individual or Organization ("Licensee") accessing and otherwise using Python 2.7.18 software in source or binary form and its associated documentation.
-
-2. Subject to the terms and conditions of this License Agreement, PSF hereby grants Licensee a nonexclusive, royalty-free, world-wide license to reproduce, analyze, test, perform and/or display publicly, prepare derivative works, distribute, and otherwise use Python 2.7.18 alone or in any derivative version, provided, however, that PSF's License Agreement and PSF's notice of copyright, i.e., "Copyright © 2001-2020 Python Software Foundation; All Rights Reserved" are retained in Python 2.7.18 alone or in any derivative version prepared by Licensee.
-
-3. In the event Licensee prepares a derivative work that is based on or incorporates Python 2.7.18 or any part thereof, and wants to make the derivative work available to others as provided herein, then Licensee hereby agrees to include in any such work a brief summary of the changes made to Python 2.7.18.
-
-4. PSF is making Python 2.7.18 available to Licensee on an "AS IS" basis. PSF MAKES NO REPRESENTATIONS OR WARRANTIES, EXPRESS OR IMPLIED.  BY WAY OF EXAMPLE, BUT NOT LIMITATION, PSF MAKES NO AND DISCLAIMS ANY REPRESENTATION OR WARRANTY OF MERCHANTABILITY OR FITNESS FOR ANY PARTICULAR PURPOSE OR THAT THE USE OF PYTHON 2.7.18 WILL NOT INFRINGE ANY THIRD PARTY RIGHTS.
-
-5. PSF SHALL NOT BE LIABLE TO LICENSEE OR ANY OTHER USERS OF PYTHON 2.7.18 FOR ANY INCIDENTAL, SPECIAL, OR CONSEQUENTIAL DAMAGES OR LOSS AS A RESULT OF MODIFYING, DISTRIBUTING, OR OTHERWISE USING PYTHON 2.7.18, OR ANY DERIVATIVE THEREOF, EVEN IF ADVISED OF THE POSSIBILITY THEREOF.
-
-6. This License Agreement will automatically terminate upon a material breach of its terms and conditions.
-
-7. Nothing in this License Agreement shall be deemed to create any relationship of agency, partnership, or joint venture between PSF and Licensee.  This License Agreement does not grant permission to use PSF trademarks or trade name in a trademark sense to endorse or promote products or services of Licensee, or any third party.
-
-8. By copying, installing or otherwise using Python 2.7.18, Licensee agrees to be bound by the terms and conditions of this License Agreement.
-
-IronPython v.2.7.9
-DynamicLanguageRuntime v.1.2.2
-Iron Python, Dynamic Language Runtime
-http://ironpython.net/
-http://opensource.org/licenses/apache2.0.php
-Copyright © 2018 Iron Python Community
-
-Licensed under the Apache License, Version 2.0 (the "License"); you may not use this file except in compliance with the License. You may obtain a copy of the License at http://www.apache.org/licenses/LICENSE-2.0 Unless required by applicable law or agreed to in writing, software distributed under the License is distributed on an "AS IS" BASIS, WITHOUT WARRANTIES OR CONDITIONS OF ANY KIND, either express or implied. See the License for the specific language governing permissions and limitations under the License.
-
-Python.Runtime.NETStandard v.3.7.0:
-Copyright (c) 2006-2021 the contributors of the Python.NET project
-
-Permission is hereby granted, free of charge, to any person obtaining a copy of this software and associated documentation files (the "Software"), to deal in the Software without restriction, including without limitation the rights to use, copy, modify, merge, publish, distribute, sublicense, and/or sell copies of the Software, and to permit persons to whom the Software is furnished to do so, subject to the following conditions:
-
-The above copyright notice and this permission notice shall be included in all copies or substantial portions of the Software.
-
-THE SOFTWARE IS PROVIDED "AS IS", WITHOUT WARRANTY OF ANY KIND, EXPRESS OR IMPLIED, INCLUDING BUT NOT LIMITED TO THE WARRANTIES OF MERCHANTABILITY, FITNESS FOR A PARTICULAR PURPOSE AND NONINFRINGEMENT.IN NO EVENT SHALL THE AUTHORS OR COPYRIGHT HOLDERS BE LIABLE FOR ANY CLAIM, DAMAGES OR OTHER LIABILITY, WHETHER IN AN ACTION OF CONTRACT, TORT OR OTHERWISE, ARISING FROM, OUT OF OR IN CONNECTION WITH THE SOFTWARE OR THE USE OR OTHER DEALINGS IN THE SOFTWARE.
-
-Python.Included v.3.7.3.4
-PSF LICENSE AGREEMENT FOR PYTHON 3.10.4
-
-1. This LICENSE AGREEMENT is between the Python Software Foundation ("PSF"), and the Individual or Organization ("Licensee") accessing and otherwise using Python 3.7.3.4 software in source or binary form and its associated documentation.
-
-2. Subject to the terms and conditions of this License Agreement, PSF hereby grants Licensee a nonexclusive, royalty-free, world-wide license to reproduce, analyze, test, perform and/or display publicly, prepare derivative works, distribute, and otherwise use Python 3.7.3.4 alone or in any derivative version, provided, however, that PSF's License Agreement and PSF's notice of copyright, i.e., "Copyright © 2001-2022 Python Software Foundation; All Rights Reserved" are retained in Python 3.7.3.4 alone or in any derivative version prepared by Licensee.
-
-3. In the event Licensee prepares a derivative work that is based on or incorporates Python 3.7.3.4 or any part thereof, and wants to make the derivative work available to others as provided herein, then Licensee hereby agrees to include in any such work a brief summary of the changes made to Python 3.7.3.4.
-
-4. PSF is making Python 3.7.3.4 available to Licensee on an "AS IS" basis. PSF MAKES NO REPRESENTATIONS OR WARRANTIES, EXPRESS OR IMPLIED.  BY WAY OF EXAMPLE, BUT NOT LIMITATION, PSF MAKES NO AND DISCLAIMS ANY REPRESENTATION OR WARRANTY OF MERCHANTABILITY OR FITNESS FOR ANY PARTICULAR PURPOSE OR THAT THE USE OF PYTHON 3.7.3.4 WILL NOT INFRINGE ANY THIRD PARTY RIGHTS.
-
-5. PSF SHALL NOT BE LIABLE TO LICENSEE OR ANY OTHER USERS OF PYTHON 3.7.3.4 FOR ANY INCIDENTAL, SPECIAL, OR CONSEQUENTIAL DAMAGES OR LOSS AS A RESULT OF MODIFYING, DISTRIBUTING, OR OTHERWISE USING PYTHON 3.7.3.4, OR ANY DERIVATIVE THEREOF, EVEN IF ADVISED OF THE POSSIBILITY THEREOF.
-
-6. This License Agreement will automatically terminate upon a material breach of its terms and conditions.
-
-7. Nothing in this License Agreement shall be deemed to create any relationship of agency, partnership, or joint venture between PSF and Licensee. This License Agreement does not grant permission to use PSF trademarks or trade name in a trademark sense to endorse or promote products or services of Licensee, or any third party.
-
-8. By copying, installing or otherwise using Python 3.7.3.4, Licensee agrees to be bound by the terms and conditions of this License Agreement.
-
-IPython (autoreload.py) v.7.24.1:
-https://github.com/ipython/ipython/blob/master/IPython/extensions/autoreload.py
-https://github.com/ipython/ipython/blob/master/LICENSE
-BSD 3-Clause License
-- Copyright (c) 2008-Present, IPython Development Team
-- Copyright (c) 2001-2007, Fernando Perez <fernando.perez@colorado.edu>
-- Copyright (c) 2001, Janko Hauser <jhauser@zscout.de>
-- Copyright (c) 2001, Nathaniel Gray <n8gray@caltech.edu>
-All rights reserved.
-
-Redistribution and use in source and binary forms, with or without modification, are permitted provided that the following conditions are met:
-
-* Redistributions of source code must retain the above copyright notice, this list of conditions and the following disclaimer.
-* Redistributions in binary form must reproduce the above copyright notice, this list of conditions and the following disclaimer in the documentation and/or other materials provided with the distribution.
-* Neither the name of the copyright holder nor the names of its contributors may be used to endorse or promote products derived from this software without specific prior written permission.
-
-THIS SOFTWARE IS PROVIDED BY THE COPYRIGHT HOLDERS AND CONTRIBUTORS "AS IS" AND ANY EXPRESS OR IMPLIED WARRANTIES, INCLUDING, BUT NOT LIMITED TO, THE IMPLIED WARRANTIES OF MERCHANTABILITY AND FITNESS FOR A PARTICULAR PURPOSE ARE DISCLAIMED. IN NO EVENT SHALL THE COPYRIGHT HOLDER OR CONTRIBUTORS BE LIABLE FOR ANY DIRECT, INDIRECT, INCIDENTAL, SPECIAL, EXEMPLARY, OR CONSEQUENTIAL DAMAGES (INCLUDING, BUT NOT LIMITED TO, PROCUREMENT OF SUBSTITUTE GOODS OR SERVICES; LOSS OF USE, DATA, OR PROFITS; OR BUSINESS INTERRUPTION) HOWEVER CAUSED AND ON ANY THEORY OF LIABILITY, WHETHER IN CONTRACT, STRICT LIABILITY, OR TORT (INCLUDING NEGLIGENCE OR OTHERWISE) ARISING IN ANY WAY OUT OF THE USE OF THIS SOFTWARE, EVEN IF ADVISED OF THE POSSIBILITY OF SUCH DAMAGE.
-
-Nunit v.3.13.3
-http://www.nunit.org/
-Copyright © 2002-2013 Charlie Poole
-Copyright © 2002-2004 James W. Newkirk, Michael C. Two, Alexei A. Vorontsov
-Copyright © 2000-2002 Philip A. Craig
-
-This software is provided 'as-is', without any express or implied warranty. In no event will the authors be held liable for any damages arising from the use of this software.
-Permission is granted to anyone to use this software for any purpose, including commercial applications, and to alter it and redistribute it freely, subject to the following restrictions:
-
-1. The origin of this software must not be misrepresented; you must not claim that you wrote the original software. If you use this software in a product, an acknowledgment (see the following) in the product documentation is required. Portions Copyright © 2002-2009 Charlie Poole or Copyright © 2002-2004 James W. Newkirk, Michael C. Two, Alexei A. Vorontsov or Copyright © 2000-2002 Philip A. Craig 
-2. Altered source versions must be plainly marked as such, and must not be misrepresented as being the original software. 
-3. This notice may not be removed or altered from any source distribution.
-
-License Note
-This license is based on the open source zlib/libpng license (https://opensource.org/licenses/zlib-license.html). The idea was to keep the license as simple as possible to encourage use of NUnit in free and commercial applications and libraries, but to keep the source code together and to give credit to the NUnit contributors for their efforts. While this license allows shipping NUnit in source and binary form, if shipping a NUnit variant is the sole purpose of your product, please let us know (cpoole@pooleconsulting.com ).
-
-Moq v.4.18.4:
-https://github.com/moq/moq4/blob/master/License.txt/
-BSD 3-Clause License
-Copyright (c) 2007, Clarius Consulting, Manas Technology Solutions, InSTEDD, and Contributors. All rights reserved.
-
-Redistribution and use in source and binary forms, with or without
-modification, are permitted provided that the following conditions are met:
-
-* Redistributions of source code must retain the above copyright notice, this list of conditions and the following disclaimer.
-* Redistributions in binary form must reproduce the above copyright notice, this list of conditions and the following disclaimer in the documentation and/or other materials provided with the distribution.
-* Neither the names of the copyright holders nor the names of its contributors may be used to endorse or promote products derived from this software without specific prior written permission.
-
-THIS SOFTWARE IS PROVIDED BY THE COPYRIGHT HOLDERS AND CONTRIBUTORS "AS IS" AND ANY EXPRESS OR IMPLIED WARRANTIES, INCLUDING, BUT NOT LIMITED TO, THE IMPLIED WARRANTIES OF MERCHANTABILITY AND FITNESS FOR A PARTICULAR PURPOSE ARE DISCLAIMED. IN NO EVENT SHALL THE COPYRIGHT OWNER OR CONTRIBUTORS BE LIABLE FOR ANY DIRECT, INDIRECT, INCIDENTAL, SPECIAL, EXEMPLARY, OR CONSEQUENTIAL DAMAGES (INCLUDING, BUT NOT LIMITED TO, PROCUREMENT OF SUBSTITUTE GOODS OR SERVICES; LOSS OF USE, DATA, OR PROFITS; OR BUSINESS INTERRUPTION) HOWEVER CAUSED AND ON ANY THEORY OF LIABILITY, WHETHER IN CONTRACT, STRICT LIABILITY, OR TORT (INCLUDING NEGLIGENCE OR OTHERWISE) ARISING IN ANY WAY OUT OF THE USE OF THIS SOFTWARE, EVEN IF ADVISED OF THE POSSIBILITY OF SUCH DAMAGE.
-
-Libiconv v.1.14.0.1:
-https://www.gnu.org/software/libiconv/
-https://www.gnu.org/software/gettext/manual/html_node/GNU-LGPL.html#GNU-LGPL
-© 1998, 2013 Free Software Foundation, Inc.  
-
-This Autodesk software contains libiconv v. 1.14.0.1.  libiconv is licensed under the GNU Lesser General Public License v.2.1, which can be found at http://www.gnu.org/licenses/oldlicenses/lgpl-2.1.txt. A text copy of this license is included on the media or with the download of this Autodesk software.  You may obtain a copy of the source code for libiconv from www.autodesk.com/lgplsource or by sending a written request  to:
-
-Autodesk, Inc.
-Attention:  General Counsel
-Legal Department
-111 McInnis Parkway
-San Rafael, CA 94903
-Your written request must:
-
-Contain a self-addressed CD/DVD mailer (or envelope sufficiently large to hold a DVD) with postage sufficient to cover the amount of the current U.S. Post Office First Class postage rate for CD/DVD mailers (or the envelope you have chosen) weighing  5 ounces from San Rafael,    California USA to your indicated address; and Identify:
-
-This Autodesk software name and release number; That you are requesting  the source code for libiconvv .1.14.0.1; and The above URL (www.autodesk.com/lgplsource) so that Autodesk may properly respond to your request.  The offer to receive this libiconv source code via the above URL (www.autodesk.com/lgplsource) or by written request to Autodesk is valid for a period of three (3) years  from the date you purchased your license to this Autodesk software.  You may modify, debug and relink libiconv to this Autodesk software as provided under the terms of the GNU Lesser General Public License v.2.1.
-
-GNU gettext (libintl) v.0.19.8.3:
-https://www.gnu.org/software/gettext/
-https://www.gnu.org/software/gettext/manual/html_node/GNU-LGPL.html#GNU-LGPL
-© Copyright © 1991, 1999 Free Software Foundation, Inc.
-
-This Autodesk software contains libintl v.0.19.8.3.  libintl is licensed under the GNU Lesser General Public License v.2.1 , which can be found at http://www.gnu.org/licenses/oldlicenses/lgpl-2.1.txt. A text copy of this license is included on the media or with the download of this Autodesk software.  You may obtain a copy of the source code for libintl v.0.19.8.3  from www.autodesk.com/lgplsource or by sending a written request  to:
-
-Autodesk, Inc.
-Attention:  General Counsel
-Legal Department
-111 McInnis Parkway
-San Rafael, CA 94903
-
-Your written request must:
-1. Contain a self-addressed CD/DVD mailer (or envelope sufficiently large to hold a DVD) with postage sufficient to cover the amount of the current U.S. Post Office First Class postage rate for CD/DVD mailers (or the envelope you have chosen) weighing  5 ounces from San Rafael, California USA to your indicated address; and
-2. Identify:
-a. This Autodesk software name and release number;
-b. That you are requesting  the source code for libintl v.0.19.8.3; and
-c. The above URL (www.autodesk.com/lgplsource)
-so that Autodesk may properly respond to your request.  The offer to receive this libintl source code via the above URL (www.autodesk.com/lgplsource) or by written request to Autodesk is valid for a period of three (3) years  from the date you purchased your license to this Autodesk software.
-You may modify, debug and relink libintl to this Autodesk software as provided under the terms of the GNU Lesser General Public License v.2.1.
-
-MIConvexHull.NET v.1.0.17.411
-http://miconvexhull.codeplex.com/
-http://miconvexhull.codeplex.com/license
-Copyright (c) 2010 David Sehnal, Matthew Campbell
-
-Permission is hereby granted, free of charge, to any person obtaining a copy of this software and associated documentation files (the "Software"), to deal in the Software without restriction, including without limitation the rights to use, copy, modify, merge, publish, distribute, sublicense, and/or sell copies of the Software, and to permit persons to whom the Software is furnished to do so, subject to the following conditions:
-
-The above copyright notice and this permission notice shall be included in all copies or substantial portions of the Software.
-
-THE SOFTWARE IS PROVIDED "AS IS", WITHOUT WARRANTY OF ANY KIND, EXPRESS OR IMPLIED, INCLUDING BUT NOT LIMITED TO THE WARRANTIES OF MERCHANTABILITY, FITNESS FOR A PARTICULAR PURPOSE AND NONINFRINGEMENT. IN NO EVENT SHALL THE AUTHORS OR COPYRIGHT HOLDERS BE LIABLE FOR ANY CLAIM, DAMAGES OR OTHER LIABILITY, WHETHER IN AN ACTION OF CONTRACT, TORT OR OTHERWISE, ARISING FROM, OUT OF OR IN CONNECTION WITH THE SOFTWARE OR THE USE OR OTHER DEALINGS IN THE SOFTWARE. 
-
-StarMath v.2.0.17.1019
-https://github.com/DesignEngrLab/StarMath/blob/master/LICENSE
-The MIT License (MIT)
-Copyright (c) 2015 DesignEngrLab
-
-Permission is hereby granted, free of charge, to any person obtaining a copy of this software and associated documentation files (the "Software"), to deal in the Software without restriction, including without limitation the rights to use, copy, modify, merge, publish, distribute, sublicense, and/or sell copies of the Software, and to permit persons to whom the Software is furnished to do so, subject to the following conditions:
-
-The above copyright notice and this permission notice shall be included in all copies or substantial portions of the Software.
-
-THE SOFTWARE IS PROVIDED "AS IS", WITHOUT WARRANTY OF ANY KIND, EXPRESS OR IMPLIED, INCLUDING BUT NOT LIMITED TO THE WARRANTIES OF MERCHANTABILITY, FITNESS FOR A PARTICULAR PURPOSE AND NONINFRINGEMENT. IN NO EVENT SHALL THE AUTHORS OR COPYRIGHT HOLDERS BE LIABLE FOR ANY CLAIM, DAMAGES OR OTHER LIABILITY, WHETHER IN AN ACTION OF CONTRACT, TORT OR OTHERWISE, ARISING FROM, OUT OF OR IN CONNECTION WITH THE SOFTWARE OR THE USE OR OTHER DEALINGS IN THE SOFTWARE.
-
-DiffPlex v.1.6.3:
-© 2020 mmanela
-
-Licensed under the Apache License, Version 2.0 (the "License"); you may not use this file except in compliance with the License. You may obtain a copy of the License at
-http://www.apache.org/licenses/LICENSE-2.0 Unless required by applicable law or agreed to in writing, software distributed under the License is distributed on an "AS IS" BASIS, WITHOUT WARRANTIES OR CONDITIONS OF ANY KIND, either express or implied. See the License for the specific language governing permissions and limitations under the License.
-
-
-FontAwesome v.5.15.4:
-https://github.com/FortAwesome/Font-Awesome/blob/5.x/LICENSE.txt
-CC BY 4.0 License (https://creativecommons.org/licenses/by/4.0/)
-Copyright (c) 2022 Fonticons, Inc. (https://fontawesome.com)
-
-In the Font Awesome Free download, the CC BY 4.0 license applies to all icons packaged as SVG and JS file types.
-
-Icons: CC BY 4.0 License (https://creativecommons.org/licenses/by/4.0/):  The Font Awesome Free download is licensed under a Creative Commons Attribution 4.0 International License and applies to all icons packaged as SVG and JS file types.
-
-Fonts: SIL OFL 1.1 License
-In the Font Awesome Free download, the SIL OFL license applies to all icons packaged as web and desktop font files.
-Copyright (c) 2023 Fonticons, Inc. (https://fontawesome.com)
-with Reserved Font Name: "Font Awesome".
-This Font Software is licensed under the SIL Open Font License, Version 1.1. 
-This license can be found at: http://scripts.sil.org/OFL
-
-Code: MIT License (https://opensource.org/licenses/MIT)
-In the Font Awesome Free download, the MIT license applies to all non-font and
-non-icon files.
-Copyright 2023 Fonticons, Inc.
-Permission is hereby granted, free of charge, to any person obtaining a copy of
-this software and associated documentation files (the "Software"), to deal in the
-Software without restriction, including without limitation the rights to use, copy,
-modify, merge, publish, distribute, sublicense, and/or sell copies of the Software,
-and to permit persons to whom the Software is furnished to do so, subject to the
-following conditions:
-The above copyright notice and this permission notice shall be included in all
-copies or substantial portions of the Software.
-THE SOFTWARE IS PROVIDED "AS IS", WITHOUT WARRANTY OF ANY KIND, EXPRESS OR IMPLIED,
-INCLUDING BUT NOT LIMITED TO THE WARRANTIES OF MERCHANTABILITY, FITNESS FOR A
-PARTICULAR PURPOSE AND NONINFRINGEMENT. IN NO EVENT SHALL THE AUTHORS OR COPYRIGHT
-HOLDERS BE LIABLE FOR ANY CLAIM, DAMAGES OR OTHER LIABILITY, WHETHER IN AN ACTION
-OF CONTRACT, TORT OR OTHERWISE, ARISING FROM, OUT OF OR IN CONNECTION WITH THE
-SOFTWARE OR THE USE OR OTHER DEALINGS IN THE SOFTWARE.
-
-
-AngleSharp v.0.14.0: Copyright (c) 2013 - 2019 AngleSharp
-AngleSharp.CSS v.0.14.2: Copyright © 2013-2020 AngleSharp
-The MIT License (MIT)
-
-Permission is hereby granted, free of charge, to any person obtaining a copy of this software and associated documentation files (the "Software"), to deal in the Software without restriction, including without limitation the rights to use, copy, modify, merge, publish, distribute, sublicense, and/or sell copies of the Software, and to permit persons to whom the Software is furnished to do so, subject to the following conditions:
-
-The above copyright notice and this permission notice shall be included in all copies or substantial portions of the Software.
-
-THE SOFTWARE IS PROVIDED "AS IS", WITHOUT WARRANTY OF ANY KIND, EXPRESS OR IMPLIED, INCLUDING BUT NOT LIMITED TO THE WARRANTIES OF MERCHANTABILITY, FITNESS FOR A PARTICULAR PURPOSE AND NONINFRINGEMENT. IN NO EVENT SHALL THE AUTHORS OR COPYRIGHT HOLDERS BE LIABLE FOR ANY CLAIM, DAMAGES OR OTHER LIABILITY, WHETHER IN AN ACTION OF CONTRACT, TORT OR OTHERWISE, ARISING FROM, OUT OF OR IN CONNECTION WITH THE SOFTWARE OR THE USE OR OTHER DEALINGS IN THE SOFTWARE.
-
-HTMLSanitizer v.5.0.372:
-https://github.com/mganss/HtmlSanitizer
-https://github.com/mganss/HtmlSanitizer/blob/master/LICENSE.md
-The MIT License (MIT)
-Copyright (c) 2013-2016 Michael Ganss and HtmlSanitizer contributors
-
-Permission is hereby granted, free of charge, to any person obtaining a copy of this software and associated documentation files (the "Software"), to deal in the Software without restriction, including without limitation the rights to use, copy, modify, merge, publish, distribute, sublicense, and/or sell copies of the Software, and to permit persons to whom the Software is furnished to do so, subject to the following conditions:
-
-The above copyright notice and this permission notice shall be included in all copies or substantial portions of the Software.
-
-THE SOFTWARE IS PROVIDED "AS IS", WITHOUT WARRANTY OF ANY KIND, EXPRESS OR IMPLIED, INCLUDING BUT NOT LIMITED TO THE WARRANTIES OF MERCHANTABILITY, FITNESS FOR A PARTICULAR PURPOSE AND NONINFRINGEMENT. IN NO EVENT SHALL THE AUTHORS OR COPYRIGHT HOLDERS BE LIABLE FOR ANY CLAIM, DAMAGES OR OTHER LIABILITY, WHETHER IN AN ACTION OF CONTRACT, TORT OR OTHERWISE, ARISING FROM, OUT OF OR IN CONNECTION WITH THE SOFTWARE OR THE USE OR OTHER DEALINGS IN THE SOFTWARE.
-
-Markdig v.0.22.0:
-https://github.com/lunet-io/markdig
-https://github.com/lunet-io/markdig/blob/master/license.txt
-Copyright (c) 2018-2019, Alexandre Mutel
-All rights reserved.
-
-Redistribution and use in source and binary forms, with or without modification, are permitted provided that the following conditions are met:
-
-1. Redistributions of source code must retain the above copyright notice, this list of conditions and the following disclaimer.
-
-2. Redistributions in binary form must reproduce the above copyright notice, this list of conditions and the following disclaimer in the documentation and/or other materials provided with the distribution.
-
-THIS SOFTWARE IS PROVIDED BY THE COPYRIGHT HOLDERS AND CONTRIBUTORS "AS IS" AND  ANY EXPRESS OR IMPLIED WARRANTIES, INCLUDING, BUT NOT LIMITED TO, THE IMPLIED  WARRANTIES OF MERCHANTABILITY AND FITNESS FOR A PARTICULAR PURPOSE ARE  DISCLAIMED. IN NO EVENT SHALL THE COPYRIGHT HOLDER OR CONTRIBUTORS BE LIABLE FOR ANY DIRECT, INDIRECT, INCIDENTAL, SPECIAL, EXEMPLARY, OR CONSEQUENTIAL  DAMAGES (INCLUDING, BUT NOT LIMITED TO, PROCUREMENT OF SUBSTITUTE GOODS OR  SERVICES; LOSS OF USE, DATA, OR PROFITS; OR BUSINESS INTERRUPTION) HOWEVER  CAUSED AND ON ANY THEORY OF LIABILITY, WHETHER IN CONTRACT, STRICT LIABILITY, OR TORT (INCLUDING NEGLIGENCE OR OTHERWISE) ARISING IN ANY WAY OUT OF THE USE  OF THIS SOFTWARE, EVEN IF ADVISED OF THE POSSIBILITY OF SUCH DAMAGE.
-
-
-System.Buffers v.4.5.1
-The MIT License (MIT)
-Copyright (c) .NET Foundation and Contributors
-All rights reserved.
-
-Permission is hereby granted, free of charge, to any person obtaining a copy of this software and associated documentation files (the "Software"), to deal in the Software without restriction, including without limitation the rights to use, copy, modify, merge, publish, distribute, sublicense, and/or sell copies of the Software, and to permit persons to whom the Software is furnished to do so, subject to the following conditions:
-
-The above copyright notice and this permission notice shall be included in all copies or substantial portions of the Software.
-
-THE SOFTWARE IS PROVIDED "AS IS", WITHOUT WARRANTY OF ANY KIND, EXPRESS OR IMPLIED, INCLUDING BUT NOT LIMITED TO THE WARRANTIES OF MERCHANTABILITY, FITNESS FOR A PARTICULAR PURPOSE AND NONINFRINGEMENT. IN NO EVENT SHALL THE AUTHORS OR COPYRIGHT HOLDERS BE LIABLE FOR ANY CLAIM, DAMAGES OR OTHER LIABILITY, WHETHER IN AN ACTION OF CONTRACT, TORT OR OTHERWISE, ARISING FROM, OUT OF OR IN CONNECTION WITH THE SOFTWARE OR THE USE OR OTHER DEALINGS IN THE SOFTWARE.
-
-System.Memory v.4.5.4
-The MIT License (MIT)
-Copyright (c) .NET Foundation and Contributors
-All rights reserved.
-
-Permission is hereby granted, free of charge, to any person obtaining a copy of this software and associated documentation files (the "Software"), to deal in the Software without restriction, including without limitation the rights to use, copy, modify, merge, publish, distribute, sublicense, and/or sell copies of the Software, and to permit persons to whom the Software is furnished to do so, subject to the following conditions:
-
-The above copyright notice and this permission notice shall be included in all copies or substantial portions of the Software.
-
-THE SOFTWARE IS PROVIDED "AS IS", WITHOUT WARRANTY OF ANY KIND, EXPRESS OR IMPLIED, INCLUDING BUT NOT LIMITED TO THE WARRANTIES OF MERCHANTABILITY, FITNESS FOR A PARTICULAR PURPOSE AND NONINFRINGEMENT. IN NO EVENT SHALL THE AUTHORS OR COPYRIGHT HOLDERS BE LIABLE FOR ANY CLAIM, DAMAGES OR OTHER LIABILITY, WHETHER IN AN ACTION OF CONTRACT, TORT OR OTHERWISE, ARISING FROM, OUT OF OR IN CONNECTION WITH THE SOFTWARE OR THE USE OR OTHER DEALINGS IN THE SOFTWARE.
-
-System.Reflection.MetadataLoadContext v.8.0.0
-The MIT License (MIT)
-Copyright (c) .NET Foundation and Contributors
-All rights reserved.
-
-Permission is hereby granted, free of charge, to any person obtaining a copy of this software and associated documentation files (the "Software"), to deal in the Software without restriction, including without limitation the rights to use, copy, modify, merge, publish, distribute, sublicense, and/or sell copies of the Software, and to permit persons to whom the Software is furnished to do so, subject to the following conditions:
-
-The above copyright notice and this permission notice shall be included in all copies or substantial portions of the Software.
-
-THE SOFTWARE IS PROVIDED "AS IS", WITHOUT WARRANTY OF ANY KIND, EXPRESS OR IMPLIED, INCLUDING BUT NOT LIMITED TO THE WARRANTIES OF MERCHANTABILITY, FITNESS FOR A PARTICULAR PURPOSE AND NONINFRINGEMENT. IN NO EVENT SHALL THE AUTHORS OR COPYRIGHT HOLDERS BE LIABLE FOR ANY CLAIM, DAMAGES OR OTHER LIABILITY, WHETHER IN AN ACTION OF CONTRACT, TORT OR OTHERWISE, ARISING FROM, OUT OF OR IN CONNECTION WITH THE SOFTWARE OR THE USE OR OTHER DEALINGS IN THE SOFTWARE.
-
-
-System.Numerics.Vectors v.4.5.0
-The MIT License (MIT)
-Copyright (c) .NET Foundation and Contributors
-All rights reserved.
-
-Permission is hereby granted, free of charge, to any person obtaining a copy of this software and associated documentation files (the "Software"), to deal in the Software without restriction, including without limitation the rights to use, copy, modify, merge, publish, distribute, sublicense, and/or sell copies of the Software, and to permit persons to whom the Software is furnished to do so, subject to the following conditions:
-
-The above copyright notice and this permission notice shall be included in all copies or substantial portions of the Software.
-
-THE SOFTWARE IS PROVIDED "AS IS", WITHOUT WARRANTY OF ANY KIND, EXPRESS OR IMPLIED, INCLUDING BUT NOT LIMITED TO THE WARRANTIES OF MERCHANTABILITY, FITNESS FOR A PARTICULAR PURPOSE AND NONINFRINGEMENT. IN NO EVENT SHALL THE AUTHORS OR COPYRIGHT HOLDERS BE LIABLE FOR ANY CLAIM, DAMAGES OR OTHER LIABILITY, WHETHER IN AN ACTION OF CONTRACT, TORT OR OTHERWISE, ARISING FROM, OUT OF OR IN CONNECTION WITH THE SOFTWARE OR THE USE OR OTHER DEALINGS IN THE SOFTWARE.
-
-
-System.Text.Encoding.CodePages v.4.5.0 
-The MIT License (MIT)
-Copyright (c) .NET Foundation and Contributors
-All rights reserved.
-
-Permission is hereby granted, free of charge, to any person obtaining a copy of this software and associated documentation files (the "Software"), to deal in the Software without restriction, including without limitation the rights to use, copy, modify, merge, publish, distribute, sublicense, and/or sell copies of the Software, and to permit persons to whom the Software is furnished to do so, subject to the following conditions:
-
-The above copyright notice and this permission notice shall be included in all copies or substantial portions of the Software.
-
-THE SOFTWARE IS PROVIDED "AS IS", WITHOUT WARRANTY OF ANY KIND, EXPRESS OR IMPLIED, INCLUDING BUT NOT LIMITED TO THE WARRANTIES OF MERCHANTABILITY, FITNESS FOR A PARTICULAR PURPOSE AND NONINFRINGEMENT. IN NO EVENT SHALL THE AUTHORS OR COPYRIGHT HOLDERS BE LIABLE FOR ANY CLAIM, DAMAGES OR OTHER LIABILITY, WHETHER IN AN ACTION OF CONTRACT, TORT OR OTHERWISE, ARISING FROM, OUT OF OR IN CONNECTION WITH THE SOFTWARE OR THE USE OR OTHER DEALINGS IN THE SOFTWARE.
-
-Rapidjson v.1.1.0:
-Copyright © 2015 THL A29 Limited, a Tencent company, and Milo Yip.  All rights reserved.
-
-Permission is hereby granted, free of charge, to any person obtaining a copy of this software and associated documentation files (the "Software"), to deal in the Software without restriction, including without limitation the rights to use, copy, modify, merge, publish, distribute, sublicense, and/or sell copies of the Software, and to permit persons to whom the Software is furnished to do so, subject to the following conditions: The above copyright notice and this permission notice shall be included in all copies or substantial portions of the Software.
-
-THE SOFTWARE IS PROVIDED "AS IS", WITHOUT WARRANTY OF ANY KIND, EXPRESS OR IMPLIED, INCLUDING BUT NOT LIMITED TO THE WARRANTIES OF MERCHANTABILITY, FITNESS FOR A PARTICULAR PURPOSE AND NONINFRINGEMENT. IN NO EVENT SHALL THE AUTHORS OR COPYRIGHT HOLDERS BE LIABLE FOR ANY CLAIM, DAMAGES OR OTHER LIABILITY, WHETHER IN AN ACTION OF CONTRACT, TORT OR OTHERWISE, ARISING FROM, OUT OF OR IN CONNECTION WITH THE SOFTWARE OR THE USE OR OTHER DEALINGS IN THE SOFTWARE. 
-
-Mono.Cecil v.0.11.4:
-Copyright (c) 2008 - 2015 Jb Evain
-Copyright (c) 2008 - 2011 Novell, Inc.
-
-Permission is hereby granted, free of charge, to any person obtaining a copy of this software and associated documentation files (the "Software"), to deal in the Software without restriction, including without limitation the rights to use, copy, modify, merge, publish, distribute, sublicense, and/or sell copies of the Software, and to permit persons to whom the Software is furnished to do so, subject to the following conditions:
-
-The above copyright notice and this permission notice shall be included in all copies or substantial portions of the Software.
-
-THE SOFTWARE IS PROVIDED "AS IS", WITHOUT WARRANTY OF ANY KIND,
-EXPRESS OR IMPLIED, INCLUDING BUT NOT LIMITED TO THE WARRANTIES OF MERCHANTABILITY, FITNESS FOR A PARTICULAR PURPOSE AND NONINFRINGEMENT. IN NO EVENT SHALL THE AUTHORS OR COPYRIGHT HOLDERS BE LIABLE FOR ANY CLAIM, DAMAGES OR OTHER LIABILITY, WHETHER IN AN ACTION OF CONTRACT, TORT OR OTHERWISE, ARISING FROM, OUT OF OR IN CONNECTION WITH THE SOFTWARE OR THE USE OR OTHER DEALINGS IN THE SOFTWARE.
-
-LaunchDarkly.Clientsdk v.5.1.0
-LaunchDarkly.CommonSdk v.5.5.0
-LaunchDarkly.EventSource v.4.1.3
-LaunchDarkly.InternalSdk v.2.3.2
-LaunchDarkly.JsonStream v.1.0.3
-LaunchDarkly.Logging v.1.0.1
-Copyright 2018 Catamorphic, Co.
-
-Licensed under the Apache License, Version 2.0 (the "License"); you may not use this file except in compliance with the License. You may obtain a copy of the License at http://www.apache.org/licenses/LICENSE-2.0 Unless required by applicable law or agreed to in writing, software distributed under the License is distributed on an "AS IS" BASIS, WITHOUT WARRANTIES OR CONDITIONS OF ANY KIND, either express or implied. See the License for the specific language governing permissions and limitations under the License.
-
-CommandLineParser v.2.8.0:
-The MIT License (MIT)
-Copyright (c) 2005 - 2015 Giacomo Stelluti Scala & Contributors
-
-Permission is hereby granted, free of charge, to any person obtaining a copy of this software and associated documentation files (the "Software"), to deal in the Software without restriction, including without limitation the rights to use, copy, modify, merge, publish, distribute, sublicense, and/or sell copies of the Software, and to permit persons to whom the Software is furnished to do so, subject to the following conditions:
-
-The above copyright notice and this permission notice shall be included in all copies or substantial portions of the Software.
-
-THE SOFTWARE IS PROVIDED "AS IS", WITHOUT WARRANTY OF ANY KIND, EXPRESS OR IMPLIED, INCLUDING BUT NOT LIMITED TO THE WARRANTIES OF MERCHANTABILITY, FITNESS FOR A PARTICULAR PURPOSE AND NONINFRINGEMENT. IN NO EVENT SHALL THE AUTHORS OR COPYRIGHT HOLDERS BE LIABLE FOR ANY CLAIM, DAMAGES OR OTHER LIABILITY, WHETHER IN AN ACTION OF CONTRACT, TORT OR OTHERWISE, ARISING FROM, OUT OF OR IN CONNECTION WITH THE SOFTWARE OR THE USE OR OTHER DEALINGS IN THE SOFTWARE.
-
-Nlohmann.json v.3.7.3
-Copyright © 2013-2022 Niels Lohmann
-
-Permission is hereby granted, free of charge, to any person obtaining a copy of this software and associated documentation files (the "Software"), to deal in the Software without restriction, including without limitation the rights to use, copy, modify, merge, publish, distribute, sublicense, and/or sell copies of the Software, and to permit persons to whom the Software is
-furnished to do so, subject to the following conditions:
-
-The above copyright notice and this permission notice shall be included in all copies or substantial portions of the Software.
-
-THE SOFTWARE IS PROVIDED "AS IS", WITHOUT WARRANTY OF ANY KIND, EXPRESS OR IMPLIED, INCLUDING BUT NOT LIMITED TO THE WARRANTIES OF MERCHANTABILITY, FITNESS FOR A PARTICULAR PURPOSE AND NONINFRINGEMENT. IN NO EVENT SHALL THE AUTHORS OR COPYRIGHT HOLDERS BE LIABLE FOR ANY CLAIM, DAMAGES OR OTHER LIABILITY, WHETHER IN AN ACTION OF CONTRACT, TORT OR OTHERWISE, ARISING FROM, OUT OF OR IN CONNECTION WITH THE SOFTWARE OR THE USE OR OTHER DEALINGS IN THE SOFTWARE.
-
-Autodesk Artifakt Fonts
-Licensing information: © Autodesk, Inc. All Rights Reserved.
-
-The Artifakt font software is Autodesk proprietary and confidential, and may be used only by authorized users and only for Autodesk business purposes. Any use not authorized by Autodesk is not permitted and is an infringement of Autodesk's intellectual property rights as well as a breach of your agreement with Autodesk. Go to https://brand.autodesk.com/brand-system/typography for detailed usage guidelines on when and how to use the Artifakt designer collection.
-
-DirectX
-https://github.com/DynamoDS/Dynamo/tree/master/tools/install/Extra/DirectX/License Agreements/DirectX SDK EULA.txt
-https://github.com/DynamoDS/Dynamo/tree/master/tools/install/Extra/DirectX/License Agreements/directx redist.txt
-
-ImageMagick
-https://imagemagick.org/script/license.php
-
-LiveChartsCore v.2.0.0-rc5.4:
-LiveChartsCore.SkiaSharpView v.2.0.0-rc5.4:
-LiveChartsCore.SkiaSharpView.WPF v.2.0.0-rc5.4:
-Copyright (c) 2021 Alberto Rodriguez Orozco
-
-MIT License
-
-Permission is hereby granted, free of charge, to any person obtaining a copy
-of this software and associated documentation files (the "Software"), to deal
-in the Software without restriction, including without limitation the rights
-to use, copy, modify, merge, publish, distribute, sublicense, and/or sell
-copies of the Software, and to permit persons to whom the Software is
-furnished to do so, subject to the following conditions:
-
-The above copyright notice and this permission notice shall be included in all
-copies or substantial portions of the Software.
-
-THE SOFTWARE IS PROVIDED "AS IS", WITHOUT WARRANTY OF ANY KIND, EXPRESS OR
-IMPLIED, INCLUDING BUT NOT LIMITED TO THE WARRANTIES OF MERCHANTABILITY,
-FITNESS FOR A PARTICULAR PURPOSE AND NONINFRINGEMENT. IN NO EVENT SHALL THE
-AUTHORS OR COPYRIGHT HOLDERS BE LIABLE FOR ANY CLAIM, DAMAGES OR OTHER
-LIABILITY, WHETHER IN AN ACTION OF CONTRACT, TORT OR OTHERWISE, ARISING FROM,
-OUT OF OR IN CONNECTION WITH THE SOFTWARE OR THE USE OR OTHER DEALINGS IN THE SOFTWARE.
-
-Magick.NET.Core v7.0.1:
-Copyright [2013] [dlemstra]
-https://github.com/dlemstra/Magick.NET/blob/main/License.txt
-
-Licensed under the Apache License, Version 2.0 (the "License");
-you may not use this file except in compliance with the License.
-You may obtain a copy of the License at
-
-http://www.apache.org/licenses/LICENSE-2.0
-
-Unless required by applicable law or agreed to in writing, software
-distributed under the License is distributed on an "AS IS" BASIS,
-WITHOUT WARRANTIES OR CONDITIONS OF ANY KIND, either express or implied.
-See the License for the specific language governing permissions and
-limitations under the License.
-
-Magick.NET-Q8-AnyCPU v7.24.1:
-https://imagemagick.org/script/license.php
-Copyright 1999-2021 ImageMagick Studio LLC, a non-profit organization dedicated to making software imaging solutions freely available.
-
-Open XML SDK
-https://github.com/OfficeDev/Open-XML-SDK
-https://github.com/OfficeDev/Open-XML-SDK/blob/main/LICENSE
-
-Python Standard Library
-https://docs.python.org/2.7/library/
-https://docs.python.org/2.7/license.html
-
-Python Modules
-https://numpy.org/ License: Distributed under a liberal BSD license
-https://pandas.pydata.org/ License: BSD 3-Clause "New" or "Revised" License
-https://scipy.org/ License: Distributed under a liberal BSD license
-https://pypi.org/project/openpyxl/ License: MIT License (MIT)
-https://matplotlib.org/ License: Matplotlib only uses BSD compatible code, and its license is based on the PSF license
-https://pypi.org/project/Pillow/ License: Historical Permission Notice and Disclaimer (HPND) 
-
-
-
-Xceed Extended WPF Toolkit v.5.0.103
-Microsoft Public License
-https://github.com/xceedsoftware/wpftoolkit/blob/0ed4ed84152d6a3e2a627f2ef05f82627fdaf3fc/license.md
-
-Microsoft.Web.WebView2 v.1.0.2478.35
-Copyright (C) Microsoft Corporation. All rights reserved.
-
-Redistribution and use in source and binary forms, with or without
-modification, are permitted provided that the following conditions are
-met:
-
-   * Redistributions of source code must retain the above copyright
-notice, this list of conditions and the following disclaimer.
-   * Redistributions in binary form must reproduce the above
-copyright notice, this list of conditions and the following disclaimer
-in the documentation and/or other materials provided with the
-distribution.
-   * The name of Microsoft Corporation, or the names of its contributors 
-may not be used to endorse or promote products derived from this
-software without specific prior written permission.
-
-THIS SOFTWARE IS PROVIDED BY THE COPYRIGHT HOLDERS AND CONTRIBUTORS
-"AS IS" AND ANY EXPRESS OR IMPLIED WARRANTIES, INCLUDING, BUT NOT
-LIMITED TO, THE IMPLIED WARRANTIES OF MERCHANTABILITY AND FITNESS FOR
-A PARTICULAR PURPOSE ARE DISCLAIMED. IN NO EVENT SHALL THE COPYRIGHT
-OWNER OR CONTRIBUTORS BE LIABLE FOR ANY DIRECT, INDIRECT, INCIDENTAL,
-SPECIAL, EXEMPLARY, OR CONSEQUENTIAL DAMAGES (INCLUDING, BUT NOT
-LIMITED TO, PROCUREMENT OF SUBSTITUTE GOODS OR SERVICES; LOSS OF USE,
-DATA, OR PROFITS; OR BUSINESS INTERRUPTION) HOWEVER CAUSED AND ON ANY
-THEORY OF LIABILITY, WHETHER IN CONTRACT, STRICT LIABILITY, OR TORT
-(INCLUDING NEGLIGENCE OR OTHERWISE) ARISING IN ANY WAY OUT OF THE USE
-OF THIS SOFTWARE, EVEN IF ADVISED OF THE POSSIBILITY OF SUCH DAMAGE.
-
-Lucene.Net v.4.8.0-beta00016
-Lucene.Net.Analysis.Common v.4.8.0-beta00016
-Lucene.Net.Queries v.4.8.0-beta00016
-Lucene.Net.QueryParser v.4.8.0-beta00016
-Lucene.Net.Sandbox v.4.8.0-beta00016
-https://lucenenet.apache.org/
-https://github.com/apache/lucenenet/blob/master/LICENSE.txt
-Copyright 2022 Apache Lucene.NET
-
-Licensed under the Apache License, Version 2.0 (the "License"); you may not use this file except in compliance with the License.  You may obtain a copy of the License at http://www.apache.org/licenses/LICENSE-2.0 Unless required by applicable law or agreed to in writing, software distributed under the License is distributed on an "AS IS" BASIS, WITHOUT WARRANTIES OR CONDITIONS OF ANY KIND, either express or implied.  See the License for the specific language governing permissions and limitations under the License.
-
-Microsoft.Extensions.Configuration.Json v6.0.0
-The MIT License (MIT)
-https://github.com/dotnet/runtime/blob/main/LICENSE.TXT
-
-Copyright (c) .NET Foundation and Contributors
-All rights reserved.
-
-Permission is hereby granted, free of charge, to any person obtaining a copy of this software and associated documentation files (the "Software"), to deal in the Software without restriction, including without limitation the rights to use, copy, modify, merge, publish, distribute, sublicense, and/or sell copies of the Software, and to permit persons to whom the Software is furnished to do so, subject to the following conditions:
-
-The above copyright notice and this permission notice shall be included in all copies or substantial portions of the Software.
-
-THE SOFTWARE IS PROVIDED "AS IS", WITHOUT WARRANTY OF ANY KIND, EXPRESS OR IMPLIED, INCLUDING BUT NOT LIMITED TO THE WARRANTIES OF MERCHANTABILITY, FITNESS FOR A PARTICULAR PURPOSE AND NONINFRINGEMENT. IN NO EVENT SHALL THE AUTHORS OR COPYRIGHT HOLDERS BE LIABLE FOR ANY CLAIM, DAMAGES OR OTHER LIABILITY, WHETHER IN AN ACTION OF CONTRACT, TORT OR OTHERWISE, ARISING FROM, OUT OF OR IN CONNECTION WITH THE SOFTWARE OR THE USE OR OTHER DEALINGS IN THE SOFTWARE.
-
-CsvHelper v30.0.1
-Apache 2.0
-https://github.com/JoshClose/CsvHelper/blob/master/LICENSE.txt
-
-Licensed under the Apache License, Version 2.0 (the "License"); you may not use this file except in compliance with the License.  You may obtain a copy of the License at http://www.apache.org/licenses/LICENSE-2.0 Unless required by applicable law or agreed to in writing, software distributed under the License is distributed on an "AS IS" BASIS, WITHOUT WARRANTIES OR CONDITIONS OF ANY KIND, either express or implied.  See the License for the specific language governing permissions and limitations under the License.
-
-Prism.Core v8.1.97
-The MIT License (MIT)
-https://github.com/PrismLibrary/Prism/blob/master/LICENSE.txt
-
-Copyright (c) Prism Library
-
-All rights reserved. Permission is hereby granted, free of charge, to any person obtaining a copy of this software and associated documentation files (the "Software"), to deal in the Software without restriction, including without limitation the rights to use, copy, modify, merge, publish, distribute, sublicense, and/or sell copies of the Software, and to permit persons to whom the Software is furnished to do so, subject to the following conditions: 
-
-The above copyright notice and this permission notice shall be included in all copies or substantial portions of the Software.
-
-THE SOFTWARE IS PROVIDED "AS IS", WITHOUT WARRANTY OF ANY KIND, EXPRESS OR IMPLIED, INCLUDING BUT NOT LIMITED TO THE WARRANTIES OF MERCHANTABILITY, FITNESS FOR A PARTICULAR PURPOSE AND NONINFRINGEMENT. IN NO EVENT SHALL THE AUTHORS OR COPYRIGHT HOLDERS BE LIABLE FOR ANY CLAIM, DAMAGES OR OTHER LIABILITY, WHETHER IN AN ACTION OF CONTRACT, TORT OR OTHERWISE, ARISING FROM, OUT OF OR IN CONNECTION WITH THE SOFTWARE OR THE USE OR OTHER DEALINGS IN THE SOFTWARE.
-
-MimeMapping v2.0.0
-MIT License
-https://licenses.nuget.org/MIT
-Copyright (c) <year> <copyright holders>
-
-Permission is hereby granted, free of charge, to any person obtaining a copy of this software and associated documentation files (the "Software"), to deal in the Software without restriction, including without limitation the rights to use, copy, modify, merge, publish, distribute, sublicense, and/or sell copies of the Software, and to permit persons to whom the Software is furnished to do so, subject to the following conditions:
-The above copyright notice and this permission notice (including the next paragraph) shall be included in all copies or substantial portions of the Software.
-
-THE SOFTWARE IS PROVIDED "AS IS", WITHOUT WARRANTY OF ANY KIND, EXPRESS OR IMPLIED, INCLUDING BUT NOT LIMITED TO THE WARRANTIES OF MERCHANTABILITY, FITNESS FOR A PARTICULAR PURPOSE AND NONINFRINGEMENT. IN NO EVENT SHALL THE AUTHORS OR COPYRIGHT HOLDERS BE LIABLE FOR ANY CLAIM, DAMAGES OR OTHER LIABILITY, WHETHER IN AN ACTION OF CONTRACT, TORT OR OTHERWISE, ARISING FROM, OUT OF OR IN CONNECTION WITH THE SOFTWARE OR THE USE OR OTHER DEALINGS IN THE SOFTWARE.
-
-DotNetProjects.Extended.Wpf.Toolkit v5.0.103
-Microsoft Public License
-https://github.com/dotnetprojects/WpfExtendedToolkit/blob/Extended/LICENSE.md
-
-This license governs use of the accompanying software. If you use the software, you accept this license. If you do not accept the license, do not use the software.
-
-1. Definitions
-The terms "reproduce," "reproduction," "derivative works," and "distribution" have the same meaning here as under U.S. copyright law. A "contribution" is the original software, or any additions or changes to the software. A "contributor" is any person that distributes its contribution under this license. "Licensed patents" are a contributor's patent claims that read directly on its contribution.
-2. Grant of Rights
-(A) Copyright Grant- Subject to the terms of this license, including the license conditions and limitations in section 3, each contributor grants you a non-exclusive, worldwide, royalty-free copyright license to reproduce its contribution, prepare derivative works of its contribution, and distribute its contribution or any derivative works that you create.
-(B) Patent Grant- Subject to the terms of this license, including the license conditions and limitations in section 3, each contributor grants you a non-exclusive, worldwide, royalty-free license under its licensed patents to make, have made, use, sell, offer for sale, import, and/or otherwise dispose of its contribution in the software or derivative works of the contribution in the software.
-3. Conditions and Limitations
-(A) No Trademark License- This license does not grant you rights to use any contributors' name, logo, or trademarks.
-(B) If you bring a patent claim against any contributor over patents that you claim are infringed by the software, your patent license from such contributor to the software ends automatically.
-(C) If you distribute any portion of the software, you must retain all copyright, patent, trademark, and attribution notices that are present in the software.
-(D) If you distribute any portion of the software in source code form, you may do so only under this license by including a complete copy of this license with your distribution. If you distribute any portion of the software in compiled or object code form, you may only do so under a license that complies with this license.
-(E) The software is licensed "as-is." You bear the risk of using it. The contributors give no express warranties, guarantees, or conditions. You may have additional consumer rights under your local laws which this license cannot change. To the extent permitted under your local laws, the contributors exclude the implied warranties of merchantability, fitness for a particular purpose and non-infringement.
-
-CastleCore v.5.1.1
-APACHE 2.0
-Copyright 2004-2021 Castle Project - http://www.castleproject.org/
-
-https://github.com/castleproject/Core/blob/master/LICENSE
-
-DynamicLanguageRuntime v.1.2.2
-APACHE 2.0
-https://github.com/IronLanguages/dlr/blob/master/LICENSE
-
-Copyright (c) .NET Foundation and Contributors
-           All Rights Reserved
-
-Licensed under the Apache License, Version 2.0 (the ""License""); you may not use this file except in compliance with the License. You may obtain a copy of the License at http://www.apache.org/licenses/LICENSE-2.0 Unless required by applicable law or agreed to in writing, software distributed under the License is distributed on an ""AS IS"" BASIS, WITHOUT WARRANTIES OR CONDITIONS OF ANY KIND, either express or implied. See the License for the specific language governing permissions and limitations under the License.
-
-HarfBuzzSharp v.2.8.2.4-preview.84
-HarfBuzzSharp.NativeAssets.macOS v.2.8.2.4-preview.84
-HarfBuzzSharp.NativeAssets.Win32 v.2.8.2.4-preview.84
-Copyright (c) 2015-2016 Xamarin, Inc.
-Copyright (c) 2017-2018 Microsoft Corporation.
-
-Permission is hereby granted, free of charge, to any person obtaining a copy of this software and associated documentation files (the "Software"), to deal in the Software without restriction, including without limitation the rights to use, copy, modify, merge, publish, distribute, sublicense, and/or sell copies of the Software, and to permit persons to whom the Software is furnished to do so, subject to the following conditions:
-
-The above copyright notice and this permission notice shall be included in all copies or substantial portions of the Software.
-
-THE SOFTWARE IS PROVIDED "AS IS", WITHOUT WARRANTY OF ANY KIND, EXPRESS OR IMPLIED, INCLUDING BUT NOT LIMITED TO THE WARRANTIES OF MERCHANTABILITY, FITNESS FOR A PARTICULAR PURPOSE AND NONINFRINGEMENT. IN NO EVENT SHALL THE AUTHORS OR COPYRIGHT HOLDERS BE LIABLE FOR ANY CLAIM, DAMAGES OR OTHER LIABILITY, WHETHER IN AN ACTION OF CONTRACT, TORT OR OTHERWISE, ARISING FROM, OUT OF OR IN CONNECTION WITH THE SOFTWARE OR THE USE OR OTHER DEALINGS IN THE SOFTWARE.
-
-SkiaSharp v.2.88.6
-SkiaSharp.HarfBuzz v.2.88.6
-SkiaSharp.NativeAssets.macOS v.2.88.6
-SkiaSharp.NativeAssets.Win32 v.2.88.6
-SkiaSharp.Views.Desktop.Common v.2.88.6
-SkiaSharp.Views.WPF v.2.88.6
-Copyright (c) 2015-2016 Xamarin, Inc.
-Copyright (c) 2017-2018 Microsoft Corporation.
-
-Permission is hereby granted, free of charge, to any person obtaining a copy of this software and associated documentation files (the "Software"), to deal in the Software without restriction, including without limitation the rights to use, copy, modify, merge, publish, distribute, sublicense, and/or sell copies of the Software, and to permit persons to whom the Software is furnished to do so, subject to the following conditions:
-
-The above copyright notice and this permission notice shall be included in all copies or substantial portions of the Software.
-
-THE SOFTWARE IS PROVIDED "AS IS", WITHOUT WARRANTY OF ANY KIND, EXPRESS OR IMPLIED, INCLUDING BUT NOT LIMITED TO THE WARRANTIES OF MERCHANTABILITY, FITNESS FOR A PARTICULAR PURPOSE AND NONINFRINGEMENT. IN NO EVENT SHALL THE AUTHORS OR COPYRIGHT HOLDERS BE LIABLE FOR ANY CLAIM, DAMAGES OR OTHER LIABILITY, WHETHER IN AN ACTION OF CONTRACT, TORT OR OTHERWISE, ARISING FROM, OUT OF OR IN CONNECTION WITH THE SOFTWARE OR THE USE OR OTHER DEALINGS IN THE SOFTWARE.
-
-coverlet.collector v.3.1.2
-The MIT License (MIT)
-https://github.com/coverlet-coverage/coverlet/blob/master/LICENSE
-
-Copyright (c) 2018 Toni Solarin-Sodara
-
-Permission is hereby granted, free of charge, to any person obtaining a copy
-of this software and associated documentation files (the "Software"), to deal
-in the Software without restriction, including without limitation the rights
-to use, copy, modify, merge, publish, distribute, sublicense, and/or sell
-copies of the Software, and to permit persons to whom the Software is
-furnished to do so, subject to the following conditions:
-
-The above copyright notice and this permission notice shall be included in all
-copies or substantial portions of the Software.
-
-THE SOFTWARE IS PROVIDED "AS IS", WITHOUT WARRANTY OF ANY KIND, EXPRESS OR
-IMPLIED, INCLUDING BUT NOT LIMITED TO THE WARRANTIES OF MERCHANTABILITY,
-FITNESS FOR A PARTICULAR PURPOSE AND NONINFRINGEMENT. IN NO EVENT SHALL THE
-AUTHORS OR COPYRIGHT HOLDERS BE LIABLE FOR ANY CLAIM, DAMAGES OR OTHER
-LIABILITY, WHETHER IN AN ACTION OF CONTRACT, TORT OR OTHERWISE, ARISING FROM,
-OUT OF OR IN CONNECTION WITH THE SOFTWARE OR THE USE OR OTHER DEALINGS IN THE
-SOFTWARE.
-
-J2N v.2.0.0
-APACHE 2.0
-https://github.com/NightOwl888/J2N/blob/main/LICENSE.txt
-
-JUnitTestLogger v.1.1.0
-MIT License
-https://github.com/syncromatics/JUnitTestLogger/blob/master/LICENSE
-
-Copyright (c) 2017 GMV Syncromatics Engineering
-
-Permission is hereby granted, free of charge, to any person obtaining a copy
-of this software and associated documentation files (the "Software"), to deal
-in the Software without restriction, including without limitation the rights
-to use, copy, modify, merge, publish, distribute, sublicense, and/or sell
-copies of the Software, and to permit persons to whom the Software is
-furnished to do so, subject to the following conditions:
-
-The above copyright notice and this permission notice shall be included in all
-copies or substantial portions of the Software.
-
-THE SOFTWARE IS PROVIDED "AS IS", WITHOUT WARRANTY OF ANY KIND, EXPRESS OR
-IMPLIED, INCLUDING BUT NOT LIMITED TO THE WARRANTIES OF MERCHANTABILITY,
-FITNESS FOR A PARTICULAR PURPOSE AND NONINFRINGEMENT. IN NO EVENT SHALL THE
-AUTHORS OR COPYRIGHT HOLDERS BE LIABLE FOR ANY CLAIM, DAMAGES OR OTHER
-LIABILITY, WHETHER IN AN ACTION OF CONTRACT, TORT OR OTHERWISE, ARISING FROM,
-OUT OF OR IN CONNECTION WITH THE SOFTWARE OR THE USE OR OTHER DEALINGS IN THE
-SOFTWARE.
-
-JunitXml.TestLogger v.3.0.124
-MIT License
-https://github.com/spekt/junit.testlogger/blob/master/LICENSE.md
-
-Copyright (c) 2017-2018
-
-Permission is hereby granted, free of charge, to any person obtaining a copy
-of this software and associated documentation files (the "Software"), to deal
-in the Software without restriction, including without limitation the rights
-to use, copy, modify, merge, publish, distribute, sublicense, and/or sell
-copies of the Software, and to permit persons to whom the Software is
-furnished to do so, subject to the following conditions:
-
-The above copyright notice and this permission notice shall be included in all
-copies or substantial portions of the Software.
-
-THE SOFTWARE IS PROVIDED "AS IS", WITHOUT WARRANTY OF ANY KIND, EXPRESS OR
-IMPLIED, INCLUDING BUT NOT LIMITED TO THE WARRANTIES OF MERCHANTABILITY,
-FITNESS FOR A PARTICULAR PURPOSE AND NONINFRINGEMENT. IN NO EVENT SHALL THE
-AUTHORS OR COPYRIGHT HOLDERS BE LIABLE FOR ANY CLAIM, DAMAGES OR OTHER
-LIABILITY, WHETHER IN AN ACTION OF CONTRACT, TORT OR OTHERWISE, ARISING FROM,
-OUT OF OR IN CONNECTION WITH THE SOFTWARE OR THE USE OR OTHER DEALINGS IN THE
-SOFTWARE.
-
-NUnit.Analyzers v.3.3.0
-https://github.com/nunit/nunit.analyzers/blob/master/license.txt
-
-Permission is hereby granted, free of charge, to any person obtaining a copy
-of this software and associated documentation files (the "Software"), to deal
-in the Software without restriction, including without limitation the rights
-to use, copy, modify, merge, publish, distribute, sublicense, and/or sell
-copies of the Software, and to permit persons to whom the Software is
-furnished to do so, subject to the following conditions:
-
-The above copyright notice and this permission notice shall be included in
-all copies or substantial portions of the Software.
-
-THE SOFTWARE IS PROVIDED "AS IS", WITHOUT WARRANTY OF ANY KIND, EXPRESS OR
-IMPLIED, INCLUDING BUT NOT LIMITED TO THE WARRANTIES OF MERCHANTABILITY,
-FITNESS FOR A PARTICULAR PURPOSE AND NONINFRINGEMENT. IN NO EVENT SHALL THE
-AUTHORS OR COPYRIGHT HOLDERS BE LIABLE FOR ANY CLAIM, DAMAGES OR OTHER
-LIABILITY, WHETHER IN AN ACTION OF CONTRACT, TORT OR OTHERWISE, ARISING FROM,
-OUT OF OR IN CONNECTION WITH THE SOFTWARE OR THE USE OR OTHER DEALINGS IN
-THE SOFTWARE.
-
-NUnit3TestAdapter v.4.2.1
-MIT License
-=======
                                  Apache License
                            Version 2.0, January 2004
                         http://www.apache.org/licenses/
@@ -1030,5 +198,4 @@
    distributed under the License is distributed on an "AS IS" BASIS,
    WITHOUT WARRANTIES OR CONDITIONS OF ANY KIND, either express or implied.
    See the License for the specific language governing permissions and
-   limitations under the License.
->>>>>>> e86af972
+   limitations under the License.