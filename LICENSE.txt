<<<<<<< HEAD
@DYNAMO v.3.5.0 © 2025 Autodesk, Inc.  All rights reserved.
=======
@DYNAMO v.3.5.0 © 2024 Autodesk, Inc.  All rights reserved.

>>>>>>> bd08a21f
Dynamo License

Those portions created by Ian are provided with the following copyright:

Copyright 2017 Ian Keough

Those portions created by Autodesk employees are provided with the following copyright:

Copyright 2025 Autodesk, Inc.

Licensed under the Apache License, Version 2.0 (the "License"); you may not use this file except in compliance with the License. You may obtain a copy of the License at http://www.apache.org/licenses/LICENSE-2.0 Unless required by applicable law or agreed to in writing, software distributed under the License is distributed on an "AS IS" BASIS, WITHOUT WARRANTIES OR CONDITIONS OF ANY KIND, either express or implied. See the License for the specific language governing permissions and limitations under the License.

Privacy
To learn more about Autodesk’s online and offline privacy practices, please see the Autodesk Privacy Statement.

Autodesk Trademarks
The trademarks on the Autodesk Trademarks page are registered trademarks or trademarks of Autodesk, Inc., and/or its subsidiaries and/or affiliates in the USA and/or other countries.  

All other brand names, product names or trademarks belong to their respective holders.
Autodesk Cloud and Desktop Components
This Product or Service may incorporate or use background Autodesk online and desktop technology components. For information about these components, see Autodesk Cloud Platform Components and Autodesk Desktop Platform Components.

LIBG, ProtoGeometry v.2.7.0, DynamoVisualProgramming.Analytics, CER, ADP, GRegRevitAuth, AGET, IDSDK, IDSDK Wrapper, ForgeUnits.NET, ForgeUnits.Schemas, and Autodesk.GeometryPrimitives.Dynamo are closed source files licensed by Autodesk under the license that can be found here https://github.com/DynamoDS/Dynamo/tree/master/doc/distrib/Autodesk.rtf


Third-Party Trademarks, Software Credits and Attributions

Greg v.3.0.2.6284:
(The MIT License)
Copyright (c) 2013 Peter Boyer peter.boyer@autodesk.com Permission is hereby granted, free of charge, to any person obtaining a copy of this software and associated documentation files (the 'Software'), to deal in the Software without restriction, including without limitation the rights to use, copy, modify, merge, publish, distribute, sublicense, and/or sell copies of the Software, and to permit persons to whom the Software is furnished to do so, subject to the following conditions:

The above copyright notice and this permission notice shall be included in all copies or substantial portions of the Software.

THE SOFTWARE IS PROVIDED 'AS IS', WITHOUT WARRANTY OF ANY KIND, EXPRESS OR IMPLIED, INCLUDING BUT NOT LIMITED TO THE WARRANTIES OF MERCHANTABILITY, FITNESS FOR A PARTICULAR PURPOSE AND NONINFRINGEMENT. IN NO EVENT SHALL THE AUTHORS OR COPYRIGHT HOLDERS BE LIABLE FOR ANY CLAIM, DAMAGES OR OTHER LIABILITY, WHETHER IN AN ACTION OF CONTRACT, TORT OR OTHERWISE, ARISING FROM, OUT OF OR IN CONNECTION WITH THE SOFTWARE OR THE USE OR OTHER DEALINGS IN THE SOFTWARE.

Microsoft.CSharp v.4.0.0.0:
The MIT License (MIT)
Copyright (c) .NET Foundation and Contributors
All rights reserved.

Permission is hereby granted, free of charge, to any person obtaining a copy of this software and associated documentation files (the "Software"), to deal in the Software without restriction, including without limitation the rights to use, copy, modify, merge, publish, distribute, sublicense, and/or sell copies of the Software, and to permit persons to whom the Software is furnished to do so, subject to the following conditions:

The above copyright notice and this permission notice shall be included in all copies or substantial portions of the Software.

THE SOFTWARE IS PROVIDED "AS IS", WITHOUT WARRANTY OF ANY KIND, EXPRESS OR IMPLIED, INCLUDING BUT NOT LIMITED TO THE WARRANTIES OF MERCHANTABILITY, FITNESS FOR A PARTICULAR PURPOSE AND NONINFRINGEMENT. IN NO EVENT SHALL THE AUTHORS OR COPYRIGHT HOLDERS BE LIABLE FOR ANY CLAIM, DAMAGES OR OTHER LIABILITY, WHETHER IN AN ACTION OF CONTRACT, TORT OR OTHERWISE, ARISING FROM, OUT OF OR IN CONNECTION WITH THE SOFTWARE OR THE USE OR OTHER DEALINGS IN THE SOFTWARE.

Newtonsoft.Json v.13.0.1:
https://github.com/JamesNK/Newtonsoft.Json
https://github.com/JamesNK/Newtonsoft.Json/blob/master/LICENSE.md
The MIT License (MIT)
Copyright (c) 2007 James Newton-King

Permission is hereby granted, free of charge, to any person obtaining a copy of this software and associated documentation files (the "Software"), to deal in the Software without restriction, including without limitation the rights to use, copy, modify, merge, publish, distribute, sublicense, and/or sell copies of the Software, and to permit persons to whom the Software is furnished to do so, subject to the following conditions:

The above copyright notice and this permission notice shall be included in all copies or substantial portions of the Software.

THE SOFTWARE IS PROVIDED "AS IS", WITHOUT WARRANTY OF ANY KIND, EXPRESS OR IMPLIED, INCLUDING BUT NOT LIMITED TO THE WARRANTIES OF MERCHANTABILITY, FITNESS FOR A PARTICULAR PURPOSE AND NONINFRINGEMENT. IN NO EVENT SHALL THE AUTHORS OR COPYRIGHT HOLDERS BE LIABLE FOR ANY CLAIM, DAMAGES OR OTHER LIABILITY, WHETHER IN AN ACTION OF CONTRACT, TORT OR OTHERWISE, ARISING FROM, OUT OF OR IN CONNECTION WITH THE SOFTWARE OR THE USE OR OTHER DEALINGS IN THE SOFTWARE.

RestSharp v.112.0.0.0:
http://www.apache.org/licenses/LICENSE-2.0
Copyright © 2021 Alexe Zimarev

Licensed under the Apache License, Version 2.0 (the "License"); you may not use this file except in compliance with the License. You may obtain a copy of the License at http://www.apache.org/licenses/LICENSE-2.0 Unless required by applicable law or agreed to in writing, software distributed under the License is distributed on an "AS IS" BASIS, WITHOUT WARRANTIES OR CONDITIONS OF ANY KIND, either express or implied. See the License for the specific language governing permissions and limitations under the License.

System.Collections.Immutable v.8.0.0:
The MIT License (MIT)
Copyright (c) .NET Foundation and Contributors
All rights reserved.

Permission is hereby granted, free of charge, to any person obtaining a copy of this software and associated documentation files (the "Software"), to deal in the Software without restriction, including without limitation the rights to use, copy, modify, merge, publish, distribute, sublicense, and/or sell copies of the Software, and to permit persons to whom the Software is furnished to do so, subject to the following conditions:

The above copyright notice and this permission notice shall be included in all copies or substantial portions of the Software.

THE SOFTWARE IS PROVIDED "AS IS", WITHOUT WARRANTY OF ANY KIND, EXPRESS OR IMPLIED, INCLUDING BUT NOT LIMITED TO THE WARRANTIES OF MERCHANTABILITY, FITNESS FOR A PARTICULAR PURPOSE AND NONINFRINGEMENT. IN NO EVENT SHALL THE AUTHORS OR COPYRIGHT HOLDERS BE LIABLE FOR ANY CLAIM, DAMAGES OR OTHER LIABILITY, WHETHER IN AN ACTION OF CONTRACT, TORT OR OTHERWISE, ARISING FROM, OUT OF OR IN CONNECTION WITH THE SOFTWARE OR THE USE OR OTHER DEALINGS IN THE SOFTWARE.

FontAwesome5 v.2.1.11:
https://www.nuget.org/packages/FontAwesome5/
https://github.com/MartinTopfstedt/FontAwesome5/blob/master/LICENSE
MIT License
Copyright (c) 2018 MartinTopfstedt

The above copyright notice and this permission notice shall be included in all copies or substantial portions of the Software.

THE SOFTWARE IS PROVIDED "AS IS", WITHOUT WARRANTY OF ANY KIND, EXPRESS OR IMPLIED, INCLUDING BUT NOT LIMITED TO THE WARRANTIES OF MERCHANTABILITY, FITNESS FOR A PARTICULAR PURPOSE AND NONINFRINGEMENT. IN NO EVENT SHALL THE AUTHORS OR COPYRIGHT HOLDERS BE LIABLE FOR ANY CLAIM, DAMAGES OR OTHER LIABILITY, WHETHER IN AN ACTION OF CONTRACT, TORT OR OTHERWISE, ARISING FROM, OUT OF OR IN CONNECTION WITH THE SOFTWARE OR THE USE OR OTHER DEALINGS IN THE SOFTWARE.

Cyotek.Drawing.BitmapFont v.2.0.0:
https://github.com/cyotek/Cyotek.Drawing.BitmapFont
https://github.com/cyotek/Cyotek.Drawing.BitmapFont/blob/master/LICENSE.txt
The MIT License (MIT)
Copyright © 2012-2021 Cyotek Ltd.

Permission is hereby granted, free of charge, to any person obtaining a copy of this software and associated documentation files (the "Software"), to deal in the Software without restriction, including without limitation the rights to use, copy, modify, merge, publish, distribute, sublicense, and/or sell copies of the Software, and to permit persons to whom the Software is furnished to do so, subject to the following conditions:

The above copyright notice and this permission notice shall be included in all copies or substantial portions of the Software.

THE SOFTWARE IS PROVIDED "AS IS", WITHOUT WARRANTY OF ANY KIND, EXPRESS OR IMPLIED, INCLUDING BUT NOT LIMITED TO THE WARRANTIES OF MERCHANTABILITY, FITNESS FOR A PARTICULAR PURPOSE AND NONINFRINGEMENT. IN NO EVENT SHALL THE AUTHORS OR COPYRIGHT HOLDERS BE LIABLE FOR ANY CLAIM, DAMAGES OR OTHER LIABILITY, WHETHER IN AN ACTION OF CONTRACT, TORT OR OTHERWISE, ARISING FROM, OUT OF OR IN CONNECTION WITH THE SOFTWARE OR THE USE OR OTHER DEALINGS IN THE SOFTWARE.

Helix Toolkit v.2.24.0:
HelixToolkit.Core.Wpf v.2.24.0:
HelixToolkit.SharpDX.Core v.2.24.0:
HelixToolkit.SharpDX.Core.Wpf v.2.24.0:
https://github.com/helix-toolkit/helix-toolkit
https://github.com/helix-toolkit/helix-toolkit/blob/develop/LICENSE
The MIT License (MIT)
Copyright (c) 2019 Helix Toolkit contributors

Permission is hereby granted, free of charge, to any person obtaining a copy of this software and associated documentation files (the "Software"), to deal in the Software without restriction, including without limitation the rights to use, copy, modify, merge, publish, distribute, sublicense, and/or sell copies of the Software, and to permit persons to whom the Software is furnished to do so, subject to the following conditions:

The above copyright notice and this permission notice shall be included in all copies or substantial portions of the Software.

THE SOFTWARE IS PROVIDED "AS IS", WITHOUT WARRANTY OF ANY KIND, EXPRESS OR IMPLIED, INCLUDING BUT NOT LIMITED TO THE WARRANTIES OF MERCHANTABILITY, FITNESS FOR A PARTICULAR PURPOSE AND NONINFRINGEMENT. IN NO EVENT SHALL THE AUTHORS OR COPYRIGHT HOLDERS BE LIABLE FOR ANY CLAIM, DAMAGES OR OTHER LIABILITY, WHETHER IN AN ACTION OF CONTRACT, TORT OR OTHERWISE, ARISING FROM, OUT OF OR IN CONNECTION WITH THE SOFTWARE OR THE USE OR OTHER DEALINGS IN THE SOFTWARE.

SharpDX v.4.2.0:
SharpDX.D3DCompiler v.4.2.0:
SharpDX.Direct2D1 v.4.2.0:
SharpDX.Direct3D11 v.4.2.0:
SharpDX.Direct3D9 v.4.2.0:
SharpDX.DXGI v.4.2.0:
SharpDX.Mathematics v.4.2.0:
https://github.com/sharpdx/SharpDX/blob/master/LICENSE
Copyright (c) 2010-2014 SharpDX - Alexandre Mutel

Permission is hereby granted, free of charge, to any person obtaining a copy of this software and associated documentation files (the "Software"), to deal in the Software without restriction, including without limitation the rights to use, copy, modify, merge, publish, distribute, sublicense, and/or sell copies of the Software, and to permit persons to whom the Software is furnished to do so, subject to the following conditions:

The above copyright notice and this permission notice shall be included in all copies or substantial portions of the Software.

THE SOFTWARE IS PROVIDED "AS IS", WITHOUT WARRANTY OF ANY KIND, EXPRESS OR IMPLIED, INCLUDING BUT NOT LIMITED TO THE WARRANTIES OF MERCHANTABILITY, FITNESS FOR A PARTICULAR PURPOSE AND NONINFRINGEMENT. IN NO EVENT SHALL THE AUTHORS OR COPYRIGHT HOLDERS BE LIABLE FOR ANY CLAIM, DAMAGES OR OTHER LIABILITY, WHETHER IN AN ACTION OF CONTRACT, TORT OR OTHERWISE, ARISING FROM, OUT OF OR IN CONNECTION WITH THE SOFTWARE OR THE USE OR OTHER DEALINGS IN THE SOFTWARE.


ICSharpCode.AvalonEdit v.6.3.0.90:
http://www.avalonedit.net/
https://licenses.nuget.org/MIT

MIT License

Permission is hereby granted, free of charge, to any person obtaining a copy of this software and associated documentation files (the "Software"), to deal in the Software without restriction, including without limitation the rights to use, copy, modify, merge, publish, distribute, sublicense, and/or sell copies of the Software, and to permit persons to whom the Software is furnished to do so, subject to the following conditions:

The above copyright notice and this permission notice (including the next paragraph) shall be included in all copies or substantial portions of the Software.

THE SOFTWARE IS PROVIDED "AS IS", WITHOUT WARRANTY OF ANY KIND, EXPRESS OR IMPLIED, INCLUDING BUT NOT LIMITED TO THE WARRANTIES OF MERCHANTABILITY, FITNESS FOR A PARTICULAR PURPOSE AND NONINFRINGEMENT. IN NO EVENT SHALL THE AUTHORS OR COPYRIGHT HOLDERS BE LIABLE FOR ANY CLAIM, DAMAGES OR OTHER LIABILITY, WHETHER IN AN ACTION OF CONTRACT, TORT OR OTHERWISE, ARISING FROM, OUT OF OR IN CONNECTION WITH THE SOFTWARE OR THE USE OR OTHER DEALINGS IN THE SOFTWARE

Google OpenSans:
OpenSans font from Google
http://www.google.com/fonts/specimen/Open+Sans
http://www.apache.org/licenses/LICENSE-2.0.html
Copyright © [yyyy] Steve Matteson

Licensed under the Apache License, Version 2.0 (the "License"); you may not use this file except in compliance with the License. You may obtain a copy of the License at http://www.apache.org/licenses/LICENSE-2.0 Unless required by applicable law or agreed to in writing, software distributed under the License is distributed on an "AS IS" BASIS, WITHOUT WARRANTIES OR CONDITIONS OF ANY KIND, either express or implied. See the License for the specific language governing permissions and limitations under the License.

DocumentFormat.OpenXml v.2.12.3:
The MIT License (MIT)
Copyright (c) Microsoft Corporation

Permission is hereby granted, free of charge, to any person obtaining a copy of this software and associated documentation files (the "Software"), to deal in the Software without restriction, including without limitation the rights to use, copy, modify, merge, publish, distribute, sublicense, and/or sell copies of the Software, and to permit persons to whom the Software is furnished to do so, subject to the following conditions:

The above copyright notice and this permission notice shall be included in all copies or substantial portions of the Software.

THE SOFTWARE IS PROVIDED "AS IS", WITHOUT WARRANTY OF ANY KIND, EXPRESS OR IMPLIED, INCLUDING BUT NOT LIMITED TO THE WARRANTIES OF MERCHANTABILITY, FITNESS FOR A PARTICULAR PURPOSE AND NONINFRINGEMENT. IN NO EVENT SHALL THE AUTHORS OR COPYRIGHT HOLDERS BE LIABLE FOR ANY CLAIM, DAMAGES OR OTHER LIABILITY, WHETHER IN AN ACTION OF CONTRACT, TORT OR OTHERWISE, ARISING FROM, OUT OF OR IN CONNECTION WITH THE SOFTWARE OR THE USE OR OTHER DEALINGS IN THE SOFTWARE.

IronPython.StdLib v.2.7.9:
Copyright © 2018 Slide & Slozier

1. This LICENSE AGREEMENT is between the Python Software Foundation ("PSF"), and the Individual or Organization ("Licensee") accessing and otherwise using Python 2.7.18 software in source or binary form and its associated documentation.

2. Subject to the terms and conditions of this License Agreement, PSF hereby grants Licensee a nonexclusive, royalty-free, world-wide license to reproduce, analyze, test, perform and/or display publicly, prepare derivative works, distribute, and otherwise use Python 2.7.18 alone or in any derivative version, provided, however, that PSF's License Agreement and PSF's notice of copyright, i.e., "Copyright © 2001-2020 Python Software Foundation; All Rights Reserved" are retained in Python 2.7.18 alone or in any derivative version prepared by Licensee.

3. In the event Licensee prepares a derivative work that is based on or incorporates Python 2.7.18 or any part thereof, and wants to make the derivative work available to others as provided herein, then Licensee hereby agrees to include in any such work a brief summary of the changes made to Python 2.7.18.

4. PSF is making Python 2.7.18 available to Licensee on an "AS IS" basis. PSF MAKES NO REPRESENTATIONS OR WARRANTIES, EXPRESS OR IMPLIED.  BY WAY OF EXAMPLE, BUT NOT LIMITATION, PSF MAKES NO AND DISCLAIMS ANY REPRESENTATION OR WARRANTY OF MERCHANTABILITY OR FITNESS FOR ANY PARTICULAR PURPOSE OR THAT THE USE OF PYTHON 2.7.18 WILL NOT INFRINGE ANY THIRD PARTY RIGHTS.

5. PSF SHALL NOT BE LIABLE TO LICENSEE OR ANY OTHER USERS OF PYTHON 2.7.18 FOR ANY INCIDENTAL, SPECIAL, OR CONSEQUENTIAL DAMAGES OR LOSS AS A RESULT OF MODIFYING, DISTRIBUTING, OR OTHERWISE USING PYTHON 2.7.18, OR ANY DERIVATIVE THEREOF, EVEN IF ADVISED OF THE POSSIBILITY THEREOF.

6. This License Agreement will automatically terminate upon a material breach of its terms and conditions.

7. Nothing in this License Agreement shall be deemed to create any relationship of agency, partnership, or joint venture between PSF and Licensee.  This License Agreement does not grant permission to use PSF trademarks or trade name in a trademark sense to endorse or promote products or services of Licensee, or any third party.

8. By copying, installing or otherwise using Python 2.7.18, Licensee agrees to be bound by the terms and conditions of this License Agreement.

IronPython v.2.7.9
DynamicLanguageRuntime v.1.2.2
Iron Python, Dynamic Language Runtime
http://ironpython.net/
http://opensource.org/licenses/apache2.0.php
Copyright © 2018 Iron Python Community

Licensed under the Apache License, Version 2.0 (the "License"); you may not use this file except in compliance with the License. You may obtain a copy of the License at http://www.apache.org/licenses/LICENSE-2.0 Unless required by applicable law or agreed to in writing, software distributed under the License is distributed on an "AS IS" BASIS, WITHOUT WARRANTIES OR CONDITIONS OF ANY KIND, either express or implied. See the License for the specific language governing permissions and limitations under the License.

Python.Runtime.NETStandard v.3.7.0:
Copyright (c) 2006-2021 the contributors of the Python.NET project

Permission is hereby granted, free of charge, to any person obtaining a copy of this software and associated documentation files (the "Software"), to deal in the Software without restriction, including without limitation the rights to use, copy, modify, merge, publish, distribute, sublicense, and/or sell copies of the Software, and to permit persons to whom the Software is furnished to do so, subject to the following conditions:

The above copyright notice and this permission notice shall be included in all copies or substantial portions of the Software.

THE SOFTWARE IS PROVIDED "AS IS", WITHOUT WARRANTY OF ANY KIND, EXPRESS OR IMPLIED, INCLUDING BUT NOT LIMITED TO THE WARRANTIES OF MERCHANTABILITY, FITNESS FOR A PARTICULAR PURPOSE AND NONINFRINGEMENT.IN NO EVENT SHALL THE AUTHORS OR COPYRIGHT HOLDERS BE LIABLE FOR ANY CLAIM, DAMAGES OR OTHER LIABILITY, WHETHER IN AN ACTION OF CONTRACT, TORT OR OTHERWISE, ARISING FROM, OUT OF OR IN CONNECTION WITH THE SOFTWARE OR THE USE OR OTHER DEALINGS IN THE SOFTWARE.

Python.Included v.3.7.3.4
PSF LICENSE AGREEMENT FOR PYTHON 3.10.4

1. This LICENSE AGREEMENT is between the Python Software Foundation ("PSF"), and the Individual or Organization ("Licensee") accessing and otherwise using Python 3.7.3.4 software in source or binary form and its associated documentation.

2. Subject to the terms and conditions of this License Agreement, PSF hereby grants Licensee a nonexclusive, royalty-free, world-wide license to reproduce, analyze, test, perform and/or display publicly, prepare derivative works, distribute, and otherwise use Python 3.7.3.4 alone or in any derivative version, provided, however, that PSF's License Agreement and PSF's notice of copyright, i.e., "Copyright © 2001-2022 Python Software Foundation; All Rights Reserved" are retained in Python 3.7.3.4 alone or in any derivative version prepared by Licensee.

3. In the event Licensee prepares a derivative work that is based on or incorporates Python 3.7.3.4 or any part thereof, and wants to make the derivative work available to others as provided herein, then Licensee hereby agrees to include in any such work a brief summary of the changes made to Python 3.7.3.4.

4. PSF is making Python 3.7.3.4 available to Licensee on an "AS IS" basis. PSF MAKES NO REPRESENTATIONS OR WARRANTIES, EXPRESS OR IMPLIED.  BY WAY OF EXAMPLE, BUT NOT LIMITATION, PSF MAKES NO AND DISCLAIMS ANY REPRESENTATION OR WARRANTY OF MERCHANTABILITY OR FITNESS FOR ANY PARTICULAR PURPOSE OR THAT THE USE OF PYTHON 3.7.3.4 WILL NOT INFRINGE ANY THIRD PARTY RIGHTS.

5. PSF SHALL NOT BE LIABLE TO LICENSEE OR ANY OTHER USERS OF PYTHON 3.7.3.4 FOR ANY INCIDENTAL, SPECIAL, OR CONSEQUENTIAL DAMAGES OR LOSS AS A RESULT OF MODIFYING, DISTRIBUTING, OR OTHERWISE USING PYTHON 3.7.3.4, OR ANY DERIVATIVE THEREOF, EVEN IF ADVISED OF THE POSSIBILITY THEREOF.

6. This License Agreement will automatically terminate upon a material breach of its terms and conditions.

7. Nothing in this License Agreement shall be deemed to create any relationship of agency, partnership, or joint venture between PSF and Licensee. This License Agreement does not grant permission to use PSF trademarks or trade name in a trademark sense to endorse or promote products or services of Licensee, or any third party.

8. By copying, installing or otherwise using Python 3.7.3.4, Licensee agrees to be bound by the terms and conditions of this License Agreement.

IPython (autoreload.py) v.7.24.1:
https://github.com/ipython/ipython/blob/master/IPython/extensions/autoreload.py
https://github.com/ipython/ipython/blob/master/LICENSE
BSD 3-Clause License
- Copyright (c) 2008-Present, IPython Development Team
- Copyright (c) 2001-2007, Fernando Perez <fernando.perez@colorado.edu>
- Copyright (c) 2001, Janko Hauser <jhauser@zscout.de>
- Copyright (c) 2001, Nathaniel Gray <n8gray@caltech.edu>
All rights reserved.

Redistribution and use in source and binary forms, with or without modification, are permitted provided that the following conditions are met:

* Redistributions of source code must retain the above copyright notice, this list of conditions and the following disclaimer.
* Redistributions in binary form must reproduce the above copyright notice, this list of conditions and the following disclaimer in the documentation and/or other materials provided with the distribution.
* Neither the name of the copyright holder nor the names of its contributors may be used to endorse or promote products derived from this software without specific prior written permission.

THIS SOFTWARE IS PROVIDED BY THE COPYRIGHT HOLDERS AND CONTRIBUTORS "AS IS" AND ANY EXPRESS OR IMPLIED WARRANTIES, INCLUDING, BUT NOT LIMITED TO, THE IMPLIED WARRANTIES OF MERCHANTABILITY AND FITNESS FOR A PARTICULAR PURPOSE ARE DISCLAIMED. IN NO EVENT SHALL THE COPYRIGHT HOLDER OR CONTRIBUTORS BE LIABLE FOR ANY DIRECT, INDIRECT, INCIDENTAL, SPECIAL, EXEMPLARY, OR CONSEQUENTIAL DAMAGES (INCLUDING, BUT NOT LIMITED TO, PROCUREMENT OF SUBSTITUTE GOODS OR SERVICES; LOSS OF USE, DATA, OR PROFITS; OR BUSINESS INTERRUPTION) HOWEVER CAUSED AND ON ANY THEORY OF LIABILITY, WHETHER IN CONTRACT, STRICT LIABILITY, OR TORT (INCLUDING NEGLIGENCE OR OTHERWISE) ARISING IN ANY WAY OUT OF THE USE OF THIS SOFTWARE, EVEN IF ADVISED OF THE POSSIBILITY OF SUCH DAMAGE.

Nunit v.3.13.3
http://www.nunit.org/
Copyright © 2002-2013 Charlie Poole
Copyright © 2002-2004 James W. Newkirk, Michael C. Two, Alexei A. Vorontsov
Copyright © 2000-2002 Philip A. Craig

This software is provided 'as-is', without any express or implied warranty. In no event will the authors be held liable for any damages arising from the use of this software.
Permission is granted to anyone to use this software for any purpose, including commercial applications, and to alter it and redistribute it freely, subject to the following restrictions:

1. The origin of this software must not be misrepresented; you must not claim that you wrote the original software. If you use this software in a product, an acknowledgment (see the following) in the product documentation is required. Portions Copyright © 2002-2009 Charlie Poole or Copyright © 2002-2004 James W. Newkirk, Michael C. Two, Alexei A. Vorontsov or Copyright © 2000-2002 Philip A. Craig 
2. Altered source versions must be plainly marked as such, and must not be misrepresented as being the original software. 
3. This notice may not be removed or altered from any source distribution.

License Note
This license is based on the open source zlib/libpng license (https://opensource.org/licenses/zlib-license.html). The idea was to keep the license as simple as possible to encourage use of NUnit in free and commercial applications and libraries, but to keep the source code together and to give credit to the NUnit contributors for their efforts. While this license allows shipping NUnit in source and binary form, if shipping a NUnit variant is the sole purpose of your product, please let us know (cpoole@pooleconsulting.com ).

Moq v.4.18.4:
https://github.com/moq/moq4/blob/master/License.txt/
BSD 3-Clause License
Copyright (c) 2007, Clarius Consulting, Manas Technology Solutions, InSTEDD, and Contributors. All rights reserved.

Redistribution and use in source and binary forms, with or without
modification, are permitted provided that the following conditions are met:

* Redistributions of source code must retain the above copyright notice, this list of conditions and the following disclaimer.
* Redistributions in binary form must reproduce the above copyright notice, this list of conditions and the following disclaimer in the documentation and/or other materials provided with the distribution.
* Neither the names of the copyright holders nor the names of its contributors may be used to endorse or promote products derived from this software without specific prior written permission.

THIS SOFTWARE IS PROVIDED BY THE COPYRIGHT HOLDERS AND CONTRIBUTORS "AS IS" AND ANY EXPRESS OR IMPLIED WARRANTIES, INCLUDING, BUT NOT LIMITED TO, THE IMPLIED WARRANTIES OF MERCHANTABILITY AND FITNESS FOR A PARTICULAR PURPOSE ARE DISCLAIMED. IN NO EVENT SHALL THE COPYRIGHT OWNER OR CONTRIBUTORS BE LIABLE FOR ANY DIRECT, INDIRECT, INCIDENTAL, SPECIAL, EXEMPLARY, OR CONSEQUENTIAL DAMAGES (INCLUDING, BUT NOT LIMITED TO, PROCUREMENT OF SUBSTITUTE GOODS OR SERVICES; LOSS OF USE, DATA, OR PROFITS; OR BUSINESS INTERRUPTION) HOWEVER CAUSED AND ON ANY THEORY OF LIABILITY, WHETHER IN CONTRACT, STRICT LIABILITY, OR TORT (INCLUDING NEGLIGENCE OR OTHERWISE) ARISING IN ANY WAY OUT OF THE USE OF THIS SOFTWARE, EVEN IF ADVISED OF THE POSSIBILITY OF SUCH DAMAGE.

Libiconv v.1.14.0.1:
https://www.gnu.org/software/libiconv/
https://www.gnu.org/software/gettext/manual/html_node/GNU-LGPL.html#GNU-LGPL
© 1998, 2013 Free Software Foundation, Inc.  

This Autodesk software contains libiconv v. 1.14.0.1.  libiconv is licensed under the GNU Lesser General Public License v.2.1, which can be found at http://www.gnu.org/licenses/oldlicenses/lgpl-2.1.txt. A text copy of this license is included on the media or with the download of this Autodesk software.  You may obtain a copy of the source code for libiconv from www.autodesk.com/lgplsource or by sending a written request  to:

Autodesk, Inc.
Attention:  General Counsel
Legal Department
111 McInnis Parkway
San Rafael, CA 94903
Your written request must:

Contain a self-addressed CD/DVD mailer (or envelope sufficiently large to hold a DVD) with postage sufficient to cover the amount of the current U.S. Post Office First Class postage rate for CD/DVD mailers (or the envelope you have chosen) weighing  5 ounces from San Rafael,    California USA to your indicated address; and Identify:

This Autodesk software name and release number; That you are requesting  the source code for libiconvv .1.14.0.1; and The above URL (www.autodesk.com/lgplsource) so that Autodesk may properly respond to your request.  The offer to receive this libiconv source code via the above URL (www.autodesk.com/lgplsource) or by written request to Autodesk is valid for a period of three (3) years  from the date you purchased your license to this Autodesk software.  You may modify, debug and relink libiconv to this Autodesk software as provided under the terms of the GNU Lesser General Public License v.2.1.

GNU gettext (libintl) v.0.19.8.3:
https://www.gnu.org/software/gettext/
https://www.gnu.org/software/gettext/manual/html_node/GNU-LGPL.html#GNU-LGPL
© Copyright © 1991, 1999 Free Software Foundation, Inc.

This Autodesk software contains libintl v.0.19.8.3.  libintl is licensed under the GNU Lesser General Public License v.2.1 , which can be found at http://www.gnu.org/licenses/oldlicenses/lgpl-2.1.txt. A text copy of this license is included on the media or with the download of this Autodesk software.  You may obtain a copy of the source code for libintl v.0.19.8.3  from www.autodesk.com/lgplsource or by sending a written request  to:

Autodesk, Inc.
Attention:  General Counsel
Legal Department
111 McInnis Parkway
San Rafael, CA 94903

Your written request must:
1. Contain a self-addressed CD/DVD mailer (or envelope sufficiently large to hold a DVD) with postage sufficient to cover the amount of the current U.S. Post Office First Class postage rate for CD/DVD mailers (or the envelope you have chosen) weighing  5 ounces from San Rafael, California USA to your indicated address; and
2. Identify:
a. This Autodesk software name and release number;
b. That you are requesting  the source code for libintl v.0.19.8.3; and
c. The above URL (www.autodesk.com/lgplsource)
so that Autodesk may properly respond to your request.  The offer to receive this libintl source code via the above URL (www.autodesk.com/lgplsource) or by written request to Autodesk is valid for a period of three (3) years  from the date you purchased your license to this Autodesk software.
You may modify, debug and relink libintl to this Autodesk software as provided under the terms of the GNU Lesser General Public License v.2.1.

MIConvexHull.NET v.1.0.17.411
http://miconvexhull.codeplex.com/
http://miconvexhull.codeplex.com/license
Copyright (c) 2010 David Sehnal, Matthew Campbell

Permission is hereby granted, free of charge, to any person obtaining a copy of this software and associated documentation files (the "Software"), to deal in the Software without restriction, including without limitation the rights to use, copy, modify, merge, publish, distribute, sublicense, and/or sell copies of the Software, and to permit persons to whom the Software is furnished to do so, subject to the following conditions:

The above copyright notice and this permission notice shall be included in all copies or substantial portions of the Software.

THE SOFTWARE IS PROVIDED "AS IS", WITHOUT WARRANTY OF ANY KIND, EXPRESS OR IMPLIED, INCLUDING BUT NOT LIMITED TO THE WARRANTIES OF MERCHANTABILITY, FITNESS FOR A PARTICULAR PURPOSE AND NONINFRINGEMENT. IN NO EVENT SHALL THE AUTHORS OR COPYRIGHT HOLDERS BE LIABLE FOR ANY CLAIM, DAMAGES OR OTHER LIABILITY, WHETHER IN AN ACTION OF CONTRACT, TORT OR OTHERWISE, ARISING FROM, OUT OF OR IN CONNECTION WITH THE SOFTWARE OR THE USE OR OTHER DEALINGS IN THE SOFTWARE. 

StarMath v.2.0.17.1019
https://github.com/DesignEngrLab/StarMath/blob/master/LICENSE
The MIT License (MIT)
Copyright (c) 2015 DesignEngrLab

Permission is hereby granted, free of charge, to any person obtaining a copy of this software and associated documentation files (the "Software"), to deal in the Software without restriction, including without limitation the rights to use, copy, modify, merge, publish, distribute, sublicense, and/or sell copies of the Software, and to permit persons to whom the Software is furnished to do so, subject to the following conditions:

The above copyright notice and this permission notice shall be included in all copies or substantial portions of the Software.

THE SOFTWARE IS PROVIDED "AS IS", WITHOUT WARRANTY OF ANY KIND, EXPRESS OR IMPLIED, INCLUDING BUT NOT LIMITED TO THE WARRANTIES OF MERCHANTABILITY, FITNESS FOR A PARTICULAR PURPOSE AND NONINFRINGEMENT. IN NO EVENT SHALL THE AUTHORS OR COPYRIGHT HOLDERS BE LIABLE FOR ANY CLAIM, DAMAGES OR OTHER LIABILITY, WHETHER IN AN ACTION OF CONTRACT, TORT OR OTHERWISE, ARISING FROM, OUT OF OR IN CONNECTION WITH THE SOFTWARE OR THE USE OR OTHER DEALINGS IN THE SOFTWARE.

DiffPlex v.1.6.3:
© 2020 mmanela

Licensed under the Apache License, Version 2.0 (the "License"); you may not use this file except in compliance with the License. You may obtain a copy of the License at
http://www.apache.org/licenses/LICENSE-2.0 Unless required by applicable law or agreed to in writing, software distributed under the License is distributed on an "AS IS" BASIS, WITHOUT WARRANTIES OR CONDITIONS OF ANY KIND, either express or implied. See the License for the specific language governing permissions and limitations under the License.


FontAwesome v.5.15.4:
https://github.com/FortAwesome/Font-Awesome/blob/5.x/LICENSE.txt
CC BY 4.0 License (https://creativecommons.org/licenses/by/4.0/)
Copyright (c) 2022 Fonticons, Inc. (https://fontawesome.com)

In the Font Awesome Free download, the CC BY 4.0 license applies to all icons packaged as SVG and JS file types.

Icons: CC BY 4.0 License (https://creativecommons.org/licenses/by/4.0/):  The Font Awesome Free download is licensed under a Creative Commons Attribution 4.0 International License and applies to all icons packaged as SVG and JS file types.

Fonts: SIL OFL 1.1 License
In the Font Awesome Free download, the SIL OFL license applies to all icons packaged as web and desktop font files.
Copyright (c) 2023 Fonticons, Inc. (https://fontawesome.com)
with Reserved Font Name: "Font Awesome".
This Font Software is licensed under the SIL Open Font License, Version 1.1. 
This license can be found at: http://scripts.sil.org/OFL

Code: MIT License (https://opensource.org/licenses/MIT)
In the Font Awesome Free download, the MIT license applies to all non-font and
non-icon files.
Copyright 2023 Fonticons, Inc.
Permission is hereby granted, free of charge, to any person obtaining a copy of
this software and associated documentation files (the "Software"), to deal in the
Software without restriction, including without limitation the rights to use, copy,
modify, merge, publish, distribute, sublicense, and/or sell copies of the Software,
and to permit persons to whom the Software is furnished to do so, subject to the
following conditions:
The above copyright notice and this permission notice shall be included in all
copies or substantial portions of the Software.
THE SOFTWARE IS PROVIDED "AS IS", WITHOUT WARRANTY OF ANY KIND, EXPRESS OR IMPLIED,
INCLUDING BUT NOT LIMITED TO THE WARRANTIES OF MERCHANTABILITY, FITNESS FOR A
PARTICULAR PURPOSE AND NONINFRINGEMENT. IN NO EVENT SHALL THE AUTHORS OR COPYRIGHT
HOLDERS BE LIABLE FOR ANY CLAIM, DAMAGES OR OTHER LIABILITY, WHETHER IN AN ACTION
OF CONTRACT, TORT OR OTHERWISE, ARISING FROM, OUT OF OR IN CONNECTION WITH THE
SOFTWARE OR THE USE OR OTHER DEALINGS IN THE SOFTWARE.


AngleSharp v.0.14.0: Copyright (c) 2013 - 2019 AngleSharp
AngleSharp.CSS v.0.14.2: Copyright © 2013-2020 AngleSharp
The MIT License (MIT)

Permission is hereby granted, free of charge, to any person obtaining a copy of this software and associated documentation files (the "Software"), to deal in the Software without restriction, including without limitation the rights to use, copy, modify, merge, publish, distribute, sublicense, and/or sell copies of the Software, and to permit persons to whom the Software is furnished to do so, subject to the following conditions:

The above copyright notice and this permission notice shall be included in all copies or substantial portions of the Software.

THE SOFTWARE IS PROVIDED "AS IS", WITHOUT WARRANTY OF ANY KIND, EXPRESS OR IMPLIED, INCLUDING BUT NOT LIMITED TO THE WARRANTIES OF MERCHANTABILITY, FITNESS FOR A PARTICULAR PURPOSE AND NONINFRINGEMENT. IN NO EVENT SHALL THE AUTHORS OR COPYRIGHT HOLDERS BE LIABLE FOR ANY CLAIM, DAMAGES OR OTHER LIABILITY, WHETHER IN AN ACTION OF CONTRACT, TORT OR OTHERWISE, ARISING FROM, OUT OF OR IN CONNECTION WITH THE SOFTWARE OR THE USE OR OTHER DEALINGS IN THE SOFTWARE.

HTMLSanitizer v.5.0.372:
https://github.com/mganss/HtmlSanitizer
https://github.com/mganss/HtmlSanitizer/blob/master/LICENSE.md
The MIT License (MIT)
Copyright (c) 2013-2016 Michael Ganss and HtmlSanitizer contributors

Permission is hereby granted, free of charge, to any person obtaining a copy of this software and associated documentation files (the "Software"), to deal in the Software without restriction, including without limitation the rights to use, copy, modify, merge, publish, distribute, sublicense, and/or sell copies of the Software, and to permit persons to whom the Software is furnished to do so, subject to the following conditions:

The above copyright notice and this permission notice shall be included in all copies or substantial portions of the Software.

THE SOFTWARE IS PROVIDED "AS IS", WITHOUT WARRANTY OF ANY KIND, EXPRESS OR IMPLIED, INCLUDING BUT NOT LIMITED TO THE WARRANTIES OF MERCHANTABILITY, FITNESS FOR A PARTICULAR PURPOSE AND NONINFRINGEMENT. IN NO EVENT SHALL THE AUTHORS OR COPYRIGHT HOLDERS BE LIABLE FOR ANY CLAIM, DAMAGES OR OTHER LIABILITY, WHETHER IN AN ACTION OF CONTRACT, TORT OR OTHERWISE, ARISING FROM, OUT OF OR IN CONNECTION WITH THE SOFTWARE OR THE USE OR OTHER DEALINGS IN THE SOFTWARE.

Markdig v.0.22.0:
https://github.com/lunet-io/markdig
https://github.com/lunet-io/markdig/blob/master/license.txt
Copyright (c) 2018-2019, Alexandre Mutel
All rights reserved.

Redistribution and use in source and binary forms, with or without modification, are permitted provided that the following conditions are met:

1. Redistributions of source code must retain the above copyright notice, this list of conditions and the following disclaimer.

2. Redistributions in binary form must reproduce the above copyright notice, this list of conditions and the following disclaimer in the documentation and/or other materials provided with the distribution.

THIS SOFTWARE IS PROVIDED BY THE COPYRIGHT HOLDERS AND CONTRIBUTORS "AS IS" AND  ANY EXPRESS OR IMPLIED WARRANTIES, INCLUDING, BUT NOT LIMITED TO, THE IMPLIED  WARRANTIES OF MERCHANTABILITY AND FITNESS FOR A PARTICULAR PURPOSE ARE  DISCLAIMED. IN NO EVENT SHALL THE COPYRIGHT HOLDER OR CONTRIBUTORS BE LIABLE FOR ANY DIRECT, INDIRECT, INCIDENTAL, SPECIAL, EXEMPLARY, OR CONSEQUENTIAL  DAMAGES (INCLUDING, BUT NOT LIMITED TO, PROCUREMENT OF SUBSTITUTE GOODS OR  SERVICES; LOSS OF USE, DATA, OR PROFITS; OR BUSINESS INTERRUPTION) HOWEVER  CAUSED AND ON ANY THEORY OF LIABILITY, WHETHER IN CONTRACT, STRICT LIABILITY, OR TORT (INCLUDING NEGLIGENCE OR OTHERWISE) ARISING IN ANY WAY OUT OF THE USE  OF THIS SOFTWARE, EVEN IF ADVISED OF THE POSSIBILITY OF SUCH DAMAGE.


System.Buffers v.4.5.1
The MIT License (MIT)
Copyright (c) .NET Foundation and Contributors
All rights reserved.

Permission is hereby granted, free of charge, to any person obtaining a copy of this software and associated documentation files (the "Software"), to deal in the Software without restriction, including without limitation the rights to use, copy, modify, merge, publish, distribute, sublicense, and/or sell copies of the Software, and to permit persons to whom the Software is furnished to do so, subject to the following conditions:

The above copyright notice and this permission notice shall be included in all copies or substantial portions of the Software.

THE SOFTWARE IS PROVIDED "AS IS", WITHOUT WARRANTY OF ANY KIND, EXPRESS OR IMPLIED, INCLUDING BUT NOT LIMITED TO THE WARRANTIES OF MERCHANTABILITY, FITNESS FOR A PARTICULAR PURPOSE AND NONINFRINGEMENT. IN NO EVENT SHALL THE AUTHORS OR COPYRIGHT HOLDERS BE LIABLE FOR ANY CLAIM, DAMAGES OR OTHER LIABILITY, WHETHER IN AN ACTION OF CONTRACT, TORT OR OTHERWISE, ARISING FROM, OUT OF OR IN CONNECTION WITH THE SOFTWARE OR THE USE OR OTHER DEALINGS IN THE SOFTWARE.

System.Memory v.4.5.4
The MIT License (MIT)
Copyright (c) .NET Foundation and Contributors
All rights reserved.

Permission is hereby granted, free of charge, to any person obtaining a copy of this software and associated documentation files (the "Software"), to deal in the Software without restriction, including without limitation the rights to use, copy, modify, merge, publish, distribute, sublicense, and/or sell copies of the Software, and to permit persons to whom the Software is furnished to do so, subject to the following conditions:

The above copyright notice and this permission notice shall be included in all copies or substantial portions of the Software.

THE SOFTWARE IS PROVIDED "AS IS", WITHOUT WARRANTY OF ANY KIND, EXPRESS OR IMPLIED, INCLUDING BUT NOT LIMITED TO THE WARRANTIES OF MERCHANTABILITY, FITNESS FOR A PARTICULAR PURPOSE AND NONINFRINGEMENT. IN NO EVENT SHALL THE AUTHORS OR COPYRIGHT HOLDERS BE LIABLE FOR ANY CLAIM, DAMAGES OR OTHER LIABILITY, WHETHER IN AN ACTION OF CONTRACT, TORT OR OTHERWISE, ARISING FROM, OUT OF OR IN CONNECTION WITH THE SOFTWARE OR THE USE OR OTHER DEALINGS IN THE SOFTWARE.

System.Reflection.MetadataLoadContext v.8.0.0
The MIT License (MIT)
Copyright (c) .NET Foundation and Contributors
All rights reserved.

Permission is hereby granted, free of charge, to any person obtaining a copy of this software and associated documentation files (the "Software"), to deal in the Software without restriction, including without limitation the rights to use, copy, modify, merge, publish, distribute, sublicense, and/or sell copies of the Software, and to permit persons to whom the Software is furnished to do so, subject to the following conditions:

The above copyright notice and this permission notice shall be included in all copies or substantial portions of the Software.

THE SOFTWARE IS PROVIDED "AS IS", WITHOUT WARRANTY OF ANY KIND, EXPRESS OR IMPLIED, INCLUDING BUT NOT LIMITED TO THE WARRANTIES OF MERCHANTABILITY, FITNESS FOR A PARTICULAR PURPOSE AND NONINFRINGEMENT. IN NO EVENT SHALL THE AUTHORS OR COPYRIGHT HOLDERS BE LIABLE FOR ANY CLAIM, DAMAGES OR OTHER LIABILITY, WHETHER IN AN ACTION OF CONTRACT, TORT OR OTHERWISE, ARISING FROM, OUT OF OR IN CONNECTION WITH THE SOFTWARE OR THE USE OR OTHER DEALINGS IN THE SOFTWARE.


System.Numerics.Vectors v.4.5.0
The MIT License (MIT)
Copyright (c) .NET Foundation and Contributors
All rights reserved.

Permission is hereby granted, free of charge, to any person obtaining a copy of this software and associated documentation files (the "Software"), to deal in the Software without restriction, including without limitation the rights to use, copy, modify, merge, publish, distribute, sublicense, and/or sell copies of the Software, and to permit persons to whom the Software is furnished to do so, subject to the following conditions:

The above copyright notice and this permission notice shall be included in all copies or substantial portions of the Software.

THE SOFTWARE IS PROVIDED "AS IS", WITHOUT WARRANTY OF ANY KIND, EXPRESS OR IMPLIED, INCLUDING BUT NOT LIMITED TO THE WARRANTIES OF MERCHANTABILITY, FITNESS FOR A PARTICULAR PURPOSE AND NONINFRINGEMENT. IN NO EVENT SHALL THE AUTHORS OR COPYRIGHT HOLDERS BE LIABLE FOR ANY CLAIM, DAMAGES OR OTHER LIABILITY, WHETHER IN AN ACTION OF CONTRACT, TORT OR OTHERWISE, ARISING FROM, OUT OF OR IN CONNECTION WITH THE SOFTWARE OR THE USE OR OTHER DEALINGS IN THE SOFTWARE.


System.Text.Encoding.CodePages v.4.5.0 
The MIT License (MIT)
Copyright (c) .NET Foundation and Contributors
All rights reserved.

Permission is hereby granted, free of charge, to any person obtaining a copy of this software and associated documentation files (the "Software"), to deal in the Software without restriction, including without limitation the rights to use, copy, modify, merge, publish, distribute, sublicense, and/or sell copies of the Software, and to permit persons to whom the Software is furnished to do so, subject to the following conditions:

The above copyright notice and this permission notice shall be included in all copies or substantial portions of the Software.

THE SOFTWARE IS PROVIDED "AS IS", WITHOUT WARRANTY OF ANY KIND, EXPRESS OR IMPLIED, INCLUDING BUT NOT LIMITED TO THE WARRANTIES OF MERCHANTABILITY, FITNESS FOR A PARTICULAR PURPOSE AND NONINFRINGEMENT. IN NO EVENT SHALL THE AUTHORS OR COPYRIGHT HOLDERS BE LIABLE FOR ANY CLAIM, DAMAGES OR OTHER LIABILITY, WHETHER IN AN ACTION OF CONTRACT, TORT OR OTHERWISE, ARISING FROM, OUT OF OR IN CONNECTION WITH THE SOFTWARE OR THE USE OR OTHER DEALINGS IN THE SOFTWARE.

Rapidjson v.1.1.0:
Copyright © 2015 THL A29 Limited, a Tencent company, and Milo Yip.  All rights reserved.

Permission is hereby granted, free of charge, to any person obtaining a copy of this software and associated documentation files (the "Software"), to deal in the Software without restriction, including without limitation the rights to use, copy, modify, merge, publish, distribute, sublicense, and/or sell copies of the Software, and to permit persons to whom the Software is furnished to do so, subject to the following conditions: The above copyright notice and this permission notice shall be included in all copies or substantial portions of the Software.

THE SOFTWARE IS PROVIDED "AS IS", WITHOUT WARRANTY OF ANY KIND, EXPRESS OR IMPLIED, INCLUDING BUT NOT LIMITED TO THE WARRANTIES OF MERCHANTABILITY, FITNESS FOR A PARTICULAR PURPOSE AND NONINFRINGEMENT. IN NO EVENT SHALL THE AUTHORS OR COPYRIGHT HOLDERS BE LIABLE FOR ANY CLAIM, DAMAGES OR OTHER LIABILITY, WHETHER IN AN ACTION OF CONTRACT, TORT OR OTHERWISE, ARISING FROM, OUT OF OR IN CONNECTION WITH THE SOFTWARE OR THE USE OR OTHER DEALINGS IN THE SOFTWARE. 

Mono.Cecil v.0.11.4:
Copyright (c) 2008 - 2015 Jb Evain
Copyright (c) 2008 - 2011 Novell, Inc.

Permission is hereby granted, free of charge, to any person obtaining a copy of this software and associated documentation files (the "Software"), to deal in the Software without restriction, including without limitation the rights to use, copy, modify, merge, publish, distribute, sublicense, and/or sell copies of the Software, and to permit persons to whom the Software is furnished to do so, subject to the following conditions:

The above copyright notice and this permission notice shall be included in all copies or substantial portions of the Software.

THE SOFTWARE IS PROVIDED "AS IS", WITHOUT WARRANTY OF ANY KIND,
EXPRESS OR IMPLIED, INCLUDING BUT NOT LIMITED TO THE WARRANTIES OF MERCHANTABILITY, FITNESS FOR A PARTICULAR PURPOSE AND NONINFRINGEMENT. IN NO EVENT SHALL THE AUTHORS OR COPYRIGHT HOLDERS BE LIABLE FOR ANY CLAIM, DAMAGES OR OTHER LIABILITY, WHETHER IN AN ACTION OF CONTRACT, TORT OR OTHERWISE, ARISING FROM, OUT OF OR IN CONNECTION WITH THE SOFTWARE OR THE USE OR OTHER DEALINGS IN THE SOFTWARE.

LaunchDarkly.Clientsdk v.5.1.0
LaunchDarkly.CommonSdk v.5.5.0
LaunchDarkly.EventSource v.4.1.3
LaunchDarkly.InternalSdk v.2.3.2
LaunchDarkly.JsonStream v.1.0.3
LaunchDarkly.Logging v.1.0.1
Copyright 2018 Catamorphic, Co.

Licensed under the Apache License, Version 2.0 (the "License"); you may not use this file except in compliance with the License. You may obtain a copy of the License at http://www.apache.org/licenses/LICENSE-2.0 Unless required by applicable law or agreed to in writing, software distributed under the License is distributed on an "AS IS" BASIS, WITHOUT WARRANTIES OR CONDITIONS OF ANY KIND, either express or implied. See the License for the specific language governing permissions and limitations under the License.

CommandLineParser v.2.8.0:
The MIT License (MIT)
Copyright (c) 2005 - 2015 Giacomo Stelluti Scala & Contributors

Permission is hereby granted, free of charge, to any person obtaining a copy of this software and associated documentation files (the "Software"), to deal in the Software without restriction, including without limitation the rights to use, copy, modify, merge, publish, distribute, sublicense, and/or sell copies of the Software, and to permit persons to whom the Software is furnished to do so, subject to the following conditions:

The above copyright notice and this permission notice shall be included in all copies or substantial portions of the Software.

THE SOFTWARE IS PROVIDED "AS IS", WITHOUT WARRANTY OF ANY KIND, EXPRESS OR IMPLIED, INCLUDING BUT NOT LIMITED TO THE WARRANTIES OF MERCHANTABILITY, FITNESS FOR A PARTICULAR PURPOSE AND NONINFRINGEMENT. IN NO EVENT SHALL THE AUTHORS OR COPYRIGHT HOLDERS BE LIABLE FOR ANY CLAIM, DAMAGES OR OTHER LIABILITY, WHETHER IN AN ACTION OF CONTRACT, TORT OR OTHERWISE, ARISING FROM, OUT OF OR IN CONNECTION WITH THE SOFTWARE OR THE USE OR OTHER DEALINGS IN THE SOFTWARE.

Nlohmann.json v.3.7.3
Copyright © 2013-2022 Niels Lohmann

Permission is hereby granted, free of charge, to any person obtaining a copy of this software and associated documentation files (the "Software"), to deal in the Software without restriction, including without limitation the rights to use, copy, modify, merge, publish, distribute, sublicense, and/or sell copies of the Software, and to permit persons to whom the Software is
furnished to do so, subject to the following conditions:

The above copyright notice and this permission notice shall be included in all copies or substantial portions of the Software.

THE SOFTWARE IS PROVIDED "AS IS", WITHOUT WARRANTY OF ANY KIND, EXPRESS OR IMPLIED, INCLUDING BUT NOT LIMITED TO THE WARRANTIES OF MERCHANTABILITY, FITNESS FOR A PARTICULAR PURPOSE AND NONINFRINGEMENT. IN NO EVENT SHALL THE AUTHORS OR COPYRIGHT HOLDERS BE LIABLE FOR ANY CLAIM, DAMAGES OR OTHER LIABILITY, WHETHER IN AN ACTION OF CONTRACT, TORT OR OTHERWISE, ARISING FROM, OUT OF OR IN CONNECTION WITH THE SOFTWARE OR THE USE OR OTHER DEALINGS IN THE SOFTWARE.

Autodesk Artifakt Fonts
Licensing information: © Autodesk, Inc. All Rights Reserved.

The Artifakt font software is Autodesk proprietary and confidential, and may be used only by authorized users and only for Autodesk business purposes. Any use not authorized by Autodesk is not permitted and is an infringement of Autodesk's intellectual property rights as well as a breach of your agreement with Autodesk. Go to https://brand.autodesk.com/brand-system/typography for detailed usage guidelines on when and how to use the Artifakt designer collection.

DirectX
https://github.com/DynamoDS/Dynamo/tree/master/tools/install/Extra/DirectX/License Agreements/DirectX SDK EULA.txt
https://github.com/DynamoDS/Dynamo/tree/master/tools/install/Extra/DirectX/License Agreements/directx redist.txt

ImageMagick
https://imagemagick.org/script/license.php

<<<<<<< HEAD
LiveChartsCore v.2.0.0-rc5.1:
LiveChartsCore.SkiaSharpView v.2.0.0-rc5.1:
LiveChartsCore.SkiaSharpView.WPF v.2.0.0-rc5.1:
=======
LiveChartsCore v.2.0.0-rc3.3:
LiveChartsCore.SkiaSharpView v.2.0.0- rc3.3:
LiveChartsCore.SkiaSharpView.WPF v.2.0.0- rc3.3:
>>>>>>> bd08a21f
Copyright (c) 2021 Alberto Rodriguez Orozco

MIT License

Permission is hereby granted, free of charge, to any person obtaining a copy
of this software and associated documentation files (the "Software"), to deal
in the Software without restriction, including without limitation the rights
to use, copy, modify, merge, publish, distribute, sublicense, and/or sell
copies of the Software, and to permit persons to whom the Software is
furnished to do so, subject to the following conditions:

The above copyright notice and this permission notice shall be included in all
copies or substantial portions of the Software.

THE SOFTWARE IS PROVIDED "AS IS", WITHOUT WARRANTY OF ANY KIND, EXPRESS OR
IMPLIED, INCLUDING BUT NOT LIMITED TO THE WARRANTIES OF MERCHANTABILITY,
FITNESS FOR A PARTICULAR PURPOSE AND NONINFRINGEMENT. IN NO EVENT SHALL THE
AUTHORS OR COPYRIGHT HOLDERS BE LIABLE FOR ANY CLAIM, DAMAGES OR OTHER
LIABILITY, WHETHER IN AN ACTION OF CONTRACT, TORT OR OTHERWISE, ARISING FROM,
OUT OF OR IN CONNECTION WITH THE SOFTWARE OR THE USE OR OTHER DEALINGS IN THE SOFTWARE.

Magick.NET.Core v7.0.1:
Copyright [2013] [dlemstra]
https://github.com/dlemstra/Magick.NET/blob/main/License.txt

Licensed under the Apache License, Version 2.0 (the "License");
you may not use this file except in compliance with the License.
You may obtain a copy of the License at

http://www.apache.org/licenses/LICENSE-2.0

Unless required by applicable law or agreed to in writing, software
distributed under the License is distributed on an "AS IS" BASIS,
WITHOUT WARRANTIES OR CONDITIONS OF ANY KIND, either express or implied.
See the License for the specific language governing permissions and
limitations under the License.

Magick.NET-Q8-AnyCPU v7.24.1:
https://imagemagick.org/script/license.php
Copyright 1999-2021 ImageMagick Studio LLC, a non-profit organization dedicated to making software imaging solutions freely available.

Open XML SDK
https://github.com/OfficeDev/Open-XML-SDK
https://github.com/OfficeDev/Open-XML-SDK/blob/main/LICENSE

Python Standard Library
https://docs.python.org/2.7/library/
https://docs.python.org/2.7/license.html

Python Modules
https://numpy.org/ License: Distributed under a liberal BSD license
https://pandas.pydata.org/ License: BSD 3-Clause "New" or "Revised" License
https://scipy.org/ License: Distributed under a liberal BSD license
https://pypi.org/project/openpyxl/ License: MIT License (MIT)
https://matplotlib.org/ License: Matplotlib only uses BSD compatible code, and its license is based on the PSF license
https://pypi.org/project/Pillow/ License: Historical Permission Notice and Disclaimer (HPND) 



Xceed Extended WPF Toolkit v.5.0.103
Microsoft Public License
https://github.com/xceedsoftware/wpftoolkit/blob/0ed4ed84152d6a3e2a627f2ef05f82627fdaf3fc/license.md

Microsoft.Web.WebView2 v.1.0.2478.35
Copyright (C) Microsoft Corporation. All rights reserved.

Redistribution and use in source and binary forms, with or without
modification, are permitted provided that the following conditions are
met:

   * Redistributions of source code must retain the above copyright
notice, this list of conditions and the following disclaimer.
   * Redistributions in binary form must reproduce the above
copyright notice, this list of conditions and the following disclaimer
in the documentation and/or other materials provided with the
distribution.
   * The name of Microsoft Corporation, or the names of its contributors 
may not be used to endorse or promote products derived from this
software without specific prior written permission.

THIS SOFTWARE IS PROVIDED BY THE COPYRIGHT HOLDERS AND CONTRIBUTORS
"AS IS" AND ANY EXPRESS OR IMPLIED WARRANTIES, INCLUDING, BUT NOT
LIMITED TO, THE IMPLIED WARRANTIES OF MERCHANTABILITY AND FITNESS FOR
A PARTICULAR PURPOSE ARE DISCLAIMED. IN NO EVENT SHALL THE COPYRIGHT
OWNER OR CONTRIBUTORS BE LIABLE FOR ANY DIRECT, INDIRECT, INCIDENTAL,
SPECIAL, EXEMPLARY, OR CONSEQUENTIAL DAMAGES (INCLUDING, BUT NOT
LIMITED TO, PROCUREMENT OF SUBSTITUTE GOODS OR SERVICES; LOSS OF USE,
DATA, OR PROFITS; OR BUSINESS INTERRUPTION) HOWEVER CAUSED AND ON ANY
THEORY OF LIABILITY, WHETHER IN CONTRACT, STRICT LIABILITY, OR TORT
(INCLUDING NEGLIGENCE OR OTHERWISE) ARISING IN ANY WAY OUT OF THE USE
OF THIS SOFTWARE, EVEN IF ADVISED OF THE POSSIBILITY OF SUCH DAMAGE.

Lucene.Net v.4.8.0-beta00016
Lucene.Net.Analysis.Common v.4.8.0-beta00016
Lucene.Net.Queries v.4.8.0-beta00016
Lucene.Net.QueryParser v.4.8.0-beta00016
Lucene.Net.Sandbox v.4.8.0-beta00016
https://lucenenet.apache.org/
https://github.com/apache/lucenenet/blob/master/LICENSE.txt
Copyright 2022 Apache Lucene.NET

Licensed under the Apache License, Version 2.0 (the "License"); you may not use this file except in compliance with the License.  You may obtain a copy of the License at http://www.apache.org/licenses/LICENSE-2.0 Unless required by applicable law or agreed to in writing, software distributed under the License is distributed on an "AS IS" BASIS, WITHOUT WARRANTIES OR CONDITIONS OF ANY KIND, either express or implied.  See the License for the specific language governing permissions and limitations under the License.

Microsoft.Extensions.Configuration.Json v6.0.0
The MIT License (MIT)
https://github.com/dotnet/runtime/blob/main/LICENSE.TXT

Copyright (c) .NET Foundation and Contributors
All rights reserved.

Permission is hereby granted, free of charge, to any person obtaining a copy of this software and associated documentation files (the "Software"), to deal in the Software without restriction, including without limitation the rights to use, copy, modify, merge, publish, distribute, sublicense, and/or sell copies of the Software, and to permit persons to whom the Software is furnished to do so, subject to the following conditions:

The above copyright notice and this permission notice shall be included in all copies or substantial portions of the Software.

THE SOFTWARE IS PROVIDED "AS IS", WITHOUT WARRANTY OF ANY KIND, EXPRESS OR IMPLIED, INCLUDING BUT NOT LIMITED TO THE WARRANTIES OF MERCHANTABILITY, FITNESS FOR A PARTICULAR PURPOSE AND NONINFRINGEMENT. IN NO EVENT SHALL THE AUTHORS OR COPYRIGHT HOLDERS BE LIABLE FOR ANY CLAIM, DAMAGES OR OTHER LIABILITY, WHETHER IN AN ACTION OF CONTRACT, TORT OR OTHERWISE, ARISING FROM, OUT OF OR IN CONNECTION WITH THE SOFTWARE OR THE USE OR OTHER DEALINGS IN THE SOFTWARE.

CsvHelper v30.0.1
Apache 2.0
https://github.com/JoshClose/CsvHelper/blob/master/LICENSE.txt

Licensed under the Apache License, Version 2.0 (the "License"); you may not use this file except in compliance with the License.  You may obtain a copy of the License at http://www.apache.org/licenses/LICENSE-2.0 Unless required by applicable law or agreed to in writing, software distributed under the License is distributed on an "AS IS" BASIS, WITHOUT WARRANTIES OR CONDITIONS OF ANY KIND, either express or implied.  See the License for the specific language governing permissions and limitations under the License.

Prism.Core v8.1.97
The MIT License (MIT)
https://github.com/PrismLibrary/Prism/blob/master/LICENSE.txt

Copyright (c) Prism Library

All rights reserved. Permission is hereby granted, free of charge, to any person obtaining a copy of this software and associated documentation files (the "Software"), to deal in the Software without restriction, including without limitation the rights to use, copy, modify, merge, publish, distribute, sublicense, and/or sell copies of the Software, and to permit persons to whom the Software is furnished to do so, subject to the following conditions: 

The above copyright notice and this permission notice shall be included in all copies or substantial portions of the Software.

THE SOFTWARE IS PROVIDED "AS IS", WITHOUT WARRANTY OF ANY KIND, EXPRESS OR IMPLIED, INCLUDING BUT NOT LIMITED TO THE WARRANTIES OF MERCHANTABILITY, FITNESS FOR A PARTICULAR PURPOSE AND NONINFRINGEMENT. IN NO EVENT SHALL THE AUTHORS OR COPYRIGHT HOLDERS BE LIABLE FOR ANY CLAIM, DAMAGES OR OTHER LIABILITY, WHETHER IN AN ACTION OF CONTRACT, TORT OR OTHERWISE, ARISING FROM, OUT OF OR IN CONNECTION WITH THE SOFTWARE OR THE USE OR OTHER DEALINGS IN THE SOFTWARE.

MimeMapping v2.0.0
MIT License
https://licenses.nuget.org/MIT
Copyright (c) <year> <copyright holders>

Permission is hereby granted, free of charge, to any person obtaining a copy of this software and associated documentation files (the "Software"), to deal in the Software without restriction, including without limitation the rights to use, copy, modify, merge, publish, distribute, sublicense, and/or sell copies of the Software, and to permit persons to whom the Software is furnished to do so, subject to the following conditions:
The above copyright notice and this permission notice (including the next paragraph) shall be included in all copies or substantial portions of the Software.

THE SOFTWARE IS PROVIDED "AS IS", WITHOUT WARRANTY OF ANY KIND, EXPRESS OR IMPLIED, INCLUDING BUT NOT LIMITED TO THE WARRANTIES OF MERCHANTABILITY, FITNESS FOR A PARTICULAR PURPOSE AND NONINFRINGEMENT. IN NO EVENT SHALL THE AUTHORS OR COPYRIGHT HOLDERS BE LIABLE FOR ANY CLAIM, DAMAGES OR OTHER LIABILITY, WHETHER IN AN ACTION OF CONTRACT, TORT OR OTHERWISE, ARISING FROM, OUT OF OR IN CONNECTION WITH THE SOFTWARE OR THE USE OR OTHER DEALINGS IN THE SOFTWARE.

DotNetProjects.Extended.Wpf.Toolkit v5.0.103
Microsoft Public License
https://github.com/dotnetprojects/WpfExtendedToolkit/blob/Extended/LICENSE.md

This license governs use of the accompanying software. If you use the software, you accept this license. If you do not accept the license, do not use the software.

1. Definitions
The terms "reproduce," "reproduction," "derivative works," and "distribution" have the same meaning here as under U.S. copyright law. A "contribution" is the original software, or any additions or changes to the software. A "contributor" is any person that distributes its contribution under this license. "Licensed patents" are a contributor's patent claims that read directly on its contribution.
2. Grant of Rights
(A) Copyright Grant- Subject to the terms of this license, including the license conditions and limitations in section 3, each contributor grants you a non-exclusive, worldwide, royalty-free copyright license to reproduce its contribution, prepare derivative works of its contribution, and distribute its contribution or any derivative works that you create.
(B) Patent Grant- Subject to the terms of this license, including the license conditions and limitations in section 3, each contributor grants you a non-exclusive, worldwide, royalty-free license under its licensed patents to make, have made, use, sell, offer for sale, import, and/or otherwise dispose of its contribution in the software or derivative works of the contribution in the software.
3. Conditions and Limitations
(A) No Trademark License- This license does not grant you rights to use any contributors' name, logo, or trademarks.
(B) If you bring a patent claim against any contributor over patents that you claim are infringed by the software, your patent license from such contributor to the software ends automatically.
(C) If you distribute any portion of the software, you must retain all copyright, patent, trademark, and attribution notices that are present in the software.
(D) If you distribute any portion of the software in source code form, you may do so only under this license by including a complete copy of this license with your distribution. If you distribute any portion of the software in compiled or object code form, you may only do so under a license that complies with this license.
(E) The software is licensed "as-is." You bear the risk of using it. The contributors give no express warranties, guarantees, or conditions. You may have additional consumer rights under your local laws which this license cannot change. To the extent permitted under your local laws, the contributors exclude the implied warranties of merchantability, fitness for a particular purpose and non-infringement.

CastleCore v.5.1.1
APACHE 2.0
Copyright 2004-2021 Castle Project - http://www.castleproject.org/

https://github.com/castleproject/Core/blob/master/LICENSE

DynamicLanguageRuntime v.1.2.2
APACHE 2.0
https://github.com/IronLanguages/dlr/blob/master/LICENSE

Copyright (c) .NET Foundation and Contributors
           All Rights Reserved

Licensed under the Apache License, Version 2.0 (the ""License""); you may not use this file except in compliance with the License. You may obtain a copy of the License at http://www.apache.org/licenses/LICENSE-2.0 Unless required by applicable law or agreed to in writing, software distributed under the License is distributed on an ""AS IS"" BASIS, WITHOUT WARRANTIES OR CONDITIONS OF ANY KIND, either express or implied. See the License for the specific language governing permissions and limitations under the License.

HarfBuzzSharp v.2.8.2.4-preview.84
HarfBuzzSharp.NativeAssets.macOS v.2.8.2.4-preview.84
HarfBuzzSharp.NativeAssets.Win32 v.2.8.2.4-preview.84
Copyright (c) 2015-2016 Xamarin, Inc.
Copyright (c) 2017-2018 Microsoft Corporation.

Permission is hereby granted, free of charge, to any person obtaining a copy of this software and associated documentation files (the "Software"), to deal in the Software without restriction, including without limitation the rights to use, copy, modify, merge, publish, distribute, sublicense, and/or sell copies of the Software, and to permit persons to whom the Software is furnished to do so, subject to the following conditions:

The above copyright notice and this permission notice shall be included in all copies or substantial portions of the Software.

THE SOFTWARE IS PROVIDED "AS IS", WITHOUT WARRANTY OF ANY KIND, EXPRESS OR IMPLIED, INCLUDING BUT NOT LIMITED TO THE WARRANTIES OF MERCHANTABILITY, FITNESS FOR A PARTICULAR PURPOSE AND NONINFRINGEMENT. IN NO EVENT SHALL THE AUTHORS OR COPYRIGHT HOLDERS BE LIABLE FOR ANY CLAIM, DAMAGES OR OTHER LIABILITY, WHETHER IN AN ACTION OF CONTRACT, TORT OR OTHERWISE, ARISING FROM, OUT OF OR IN CONNECTION WITH THE SOFTWARE OR THE USE OR OTHER DEALINGS IN THE SOFTWARE.

SkiaSharp v.2.88.6
SkiaSharp.HarfBuzz v.2.88.6
SkiaSharp.NativeAssets.macOS v.2.88.6
SkiaSharp.NativeAssets.Win32 v.2.88.6
SkiaSharp.Views.Desktop.Common v.2.88.6
SkiaSharp.Views.WPF v.2.88.6
Copyright (c) 2015-2016 Xamarin, Inc.
Copyright (c) 2017-2018 Microsoft Corporation.

Permission is hereby granted, free of charge, to any person obtaining a copy of this software and associated documentation files (the "Software"), to deal in the Software without restriction, including without limitation the rights to use, copy, modify, merge, publish, distribute, sublicense, and/or sell copies of the Software, and to permit persons to whom the Software is furnished to do so, subject to the following conditions:

The above copyright notice and this permission notice shall be included in all copies or substantial portions of the Software.

THE SOFTWARE IS PROVIDED "AS IS", WITHOUT WARRANTY OF ANY KIND, EXPRESS OR IMPLIED, INCLUDING BUT NOT LIMITED TO THE WARRANTIES OF MERCHANTABILITY, FITNESS FOR A PARTICULAR PURPOSE AND NONINFRINGEMENT. IN NO EVENT SHALL THE AUTHORS OR COPYRIGHT HOLDERS BE LIABLE FOR ANY CLAIM, DAMAGES OR OTHER LIABILITY, WHETHER IN AN ACTION OF CONTRACT, TORT OR OTHERWISE, ARISING FROM, OUT OF OR IN CONNECTION WITH THE SOFTWARE OR THE USE OR OTHER DEALINGS IN THE SOFTWARE.

coverlet.collector v.3.1.2
The MIT License (MIT)
https://github.com/coverlet-coverage/coverlet/blob/master/LICENSE

Copyright (c) 2018 Toni Solarin-Sodara

Permission is hereby granted, free of charge, to any person obtaining a copy
of this software and associated documentation files (the "Software"), to deal
in the Software without restriction, including without limitation the rights
to use, copy, modify, merge, publish, distribute, sublicense, and/or sell
copies of the Software, and to permit persons to whom the Software is
furnished to do so, subject to the following conditions:

The above copyright notice and this permission notice shall be included in all
copies or substantial portions of the Software.

THE SOFTWARE IS PROVIDED "AS IS", WITHOUT WARRANTY OF ANY KIND, EXPRESS OR
IMPLIED, INCLUDING BUT NOT LIMITED TO THE WARRANTIES OF MERCHANTABILITY,
FITNESS FOR A PARTICULAR PURPOSE AND NONINFRINGEMENT. IN NO EVENT SHALL THE
AUTHORS OR COPYRIGHT HOLDERS BE LIABLE FOR ANY CLAIM, DAMAGES OR OTHER
LIABILITY, WHETHER IN AN ACTION OF CONTRACT, TORT OR OTHERWISE, ARISING FROM,
OUT OF OR IN CONNECTION WITH THE SOFTWARE OR THE USE OR OTHER DEALINGS IN THE
SOFTWARE.

J2N v.2.0.0
APACHE 2.0
https://github.com/NightOwl888/J2N/blob/main/LICENSE.txt

JUnitTestLogger v.1.1.0
MIT License
https://github.com/syncromatics/JUnitTestLogger/blob/master/LICENSE

Copyright (c) 2017 GMV Syncromatics Engineering

Permission is hereby granted, free of charge, to any person obtaining a copy
of this software and associated documentation files (the "Software"), to deal
in the Software without restriction, including without limitation the rights
to use, copy, modify, merge, publish, distribute, sublicense, and/or sell
copies of the Software, and to permit persons to whom the Software is
furnished to do so, subject to the following conditions:

The above copyright notice and this permission notice shall be included in all
copies or substantial portions of the Software.

THE SOFTWARE IS PROVIDED "AS IS", WITHOUT WARRANTY OF ANY KIND, EXPRESS OR
IMPLIED, INCLUDING BUT NOT LIMITED TO THE WARRANTIES OF MERCHANTABILITY,
FITNESS FOR A PARTICULAR PURPOSE AND NONINFRINGEMENT. IN NO EVENT SHALL THE
AUTHORS OR COPYRIGHT HOLDERS BE LIABLE FOR ANY CLAIM, DAMAGES OR OTHER
LIABILITY, WHETHER IN AN ACTION OF CONTRACT, TORT OR OTHERWISE, ARISING FROM,
OUT OF OR IN CONNECTION WITH THE SOFTWARE OR THE USE OR OTHER DEALINGS IN THE
SOFTWARE.

JunitXml.TestLogger v.3.0.124
MIT License
https://github.com/spekt/junit.testlogger/blob/master/LICENSE.md

Copyright (c) 2017-2018

Permission is hereby granted, free of charge, to any person obtaining a copy
of this software and associated documentation files (the "Software"), to deal
in the Software without restriction, including without limitation the rights
to use, copy, modify, merge, publish, distribute, sublicense, and/or sell
copies of the Software, and to permit persons to whom the Software is
furnished to do so, subject to the following conditions:

The above copyright notice and this permission notice shall be included in all
copies or substantial portions of the Software.

THE SOFTWARE IS PROVIDED "AS IS", WITHOUT WARRANTY OF ANY KIND, EXPRESS OR
IMPLIED, INCLUDING BUT NOT LIMITED TO THE WARRANTIES OF MERCHANTABILITY,
FITNESS FOR A PARTICULAR PURPOSE AND NONINFRINGEMENT. IN NO EVENT SHALL THE
AUTHORS OR COPYRIGHT HOLDERS BE LIABLE FOR ANY CLAIM, DAMAGES OR OTHER
LIABILITY, WHETHER IN AN ACTION OF CONTRACT, TORT OR OTHERWISE, ARISING FROM,
OUT OF OR IN CONNECTION WITH THE SOFTWARE OR THE USE OR OTHER DEALINGS IN THE
SOFTWARE.

NUnit.Analyzers v.3.3.0
https://github.com/nunit/nunit.analyzers/blob/master/license.txt

Permission is hereby granted, free of charge, to any person obtaining a copy
of this software and associated documentation files (the "Software"), to deal
in the Software without restriction, including without limitation the rights
to use, copy, modify, merge, publish, distribute, sublicense, and/or sell
copies of the Software, and to permit persons to whom the Software is
furnished to do so, subject to the following conditions:

The above copyright notice and this permission notice shall be included in
all copies or substantial portions of the Software.

THE SOFTWARE IS PROVIDED "AS IS", WITHOUT WARRANTY OF ANY KIND, EXPRESS OR
IMPLIED, INCLUDING BUT NOT LIMITED TO THE WARRANTIES OF MERCHANTABILITY,
FITNESS FOR A PARTICULAR PURPOSE AND NONINFRINGEMENT. IN NO EVENT SHALL THE
AUTHORS OR COPYRIGHT HOLDERS BE LIABLE FOR ANY CLAIM, DAMAGES OR OTHER
LIABILITY, WHETHER IN AN ACTION OF CONTRACT, TORT OR OTHERWISE, ARISING FROM,
OUT OF OR IN CONNECTION WITH THE SOFTWARE OR THE USE OR OTHER DEALINGS IN
THE SOFTWARE.

NUnit3TestAdapter v.4.2.1
MIT License<|MERGE_RESOLUTION|>--- conflicted
+++ resolved
@@ -1,9 +1,5 @@
-<<<<<<< HEAD
 @DYNAMO v.3.5.0 © 2025 Autodesk, Inc.  All rights reserved.
-=======
-@DYNAMO v.3.5.0 © 2024 Autodesk, Inc.  All rights reserved.
-
->>>>>>> bd08a21f
+
 Dynamo License
 
 Those portions created by Ian are provided with the following copyright:
@@ -526,15 +522,9 @@
 ImageMagick
 https://imagemagick.org/script/license.php
 
-<<<<<<< HEAD
-LiveChartsCore v.2.0.0-rc5.1:
-LiveChartsCore.SkiaSharpView v.2.0.0-rc5.1:
-LiveChartsCore.SkiaSharpView.WPF v.2.0.0-rc5.1:
-=======
-LiveChartsCore v.2.0.0-rc3.3:
-LiveChartsCore.SkiaSharpView v.2.0.0- rc3.3:
-LiveChartsCore.SkiaSharpView.WPF v.2.0.0- rc3.3:
->>>>>>> bd08a21f
+LiveChartsCore v.2.0.0-rc5.4:
+LiveChartsCore.SkiaSharpView v.2.0.0-rc5.4:
+LiveChartsCore.SkiaSharpView.WPF v.2.0.0-rc5.4:
 Copyright (c) 2021 Alberto Rodriguez Orozco
 
 MIT License
